--- conflicted
+++ resolved
@@ -53,7 +53,6 @@
         Puppet.settings[:catalog_format].should == "yaml"
     end
 
-<<<<<<< HEAD
     it "should default to 0.0.0.0 for its bind address and 'webrick' for its server type" do
         Puppet.settings[:servertype] = "webrick"
         Puppet.settings[:bindaddress].should == "0.0.0.0"
@@ -83,13 +82,14 @@
     [:modulepath, :pluginpath, :factpath].each do |setting|
         it "should configure '#{setting}' not to be a file setting, so multi-directory settings are acceptable" do
             Puppet.settings.element(setting).should be_instance_of(Puppet::Util::Settings::CElement)
-=======
+        end
+    end
+
     it "should add /usr/sbin and /sbin to the path if they're not there" do
         withenv("PATH" => "/usr/bin:/usr/local/bin") do
             Puppet.settings[:path] = "none" # this causes it to ignore the setting
             ENV["PATH"].split(File::PATH_SEPARATOR).should be_include("/usr/sbin")
             ENV["PATH"].split(File::PATH_SEPARATOR).should be_include("/sbin")
->>>>>>> c62c1937
         end
     end
 end