--- conflicted
+++ resolved
@@ -25,9 +25,6 @@
     end
   end
 
-<<<<<<< HEAD
-  describe "#execute (non-Windows)", :if => !Puppet::Util::Platform.windows? do
-=======
   describe "#execute" do
     if Puppet::Util::Platform.windows?
       let(:argv) { ["cmd", "/c", "echo", 123] }
@@ -55,8 +52,7 @@
     end
   end
 
-  describe "#execute (non-Windows)", :if => !Puppet.features.microsoft_windows? do
->>>>>>> 1d66489d
+  describe "#execute (non-Windows)", :if => !Puppet::Util::Platform.windows? do
     it "should execute basic shell command" do
       result = Puppet::Util::Execution.execute("ls /tmp", :failonfail => true)
       expect(result.exitstatus).to eq(0)
