require 'spec_helper'
require 'ostruct'
require 'puppet/settings/errors'
require 'puppet_spec/files'
require 'matchers/resource'

describe Puppet::Settings do
  include PuppetSpec::Files
  include Matchers::Resource

  let(:main_config_file_default_location) do
    File.join(Puppet::Util::RunMode[:master].conf_dir, "puppet.conf")
  end

  let(:user_config_file_default_location) do
    File.join(Puppet::Util::RunMode[:user].conf_dir, "puppet.conf")
  end

  # Return a given object's file metadata.
  def metadata(setting)
    if setting.is_a?(Puppet::Settings::FileSetting)
      {
        :owner => setting.owner,
        :group => setting.group,
        :mode => setting.mode
      }.delete_if { |key, value| value.nil? }
    else
      nil
    end
  end

  describe "when specifying defaults" do
    before do
      @settings = Puppet::Settings.new
    end

    it "should start with no defined sections or parameters" do
      # Note this relies on undocumented side effect that eachsection returns the Settings internal
      # configuration on which keys returns all parameters.
      expect(@settings.eachsection.keys.length).to eq(0)
    end

    it "should not allow specification of default values associated with a section as an array" do
      expect {
        @settings.define_settings(:section, :myvalue => ["defaultval", "my description"])
      }.to raise_error(ArgumentError, /setting definition for 'myvalue' is not a hash!/)
    end

    it "should not allow duplicate parameter specifications" do
      @settings.define_settings(:section, :myvalue => { :default => "a", :desc => "b" })
      expect { @settings.define_settings(:section, :myvalue => { :default => "c", :desc => "d" }) }.to raise_error(ArgumentError)
    end

    it "should allow specification of default values associated with a section as a hash" do
      @settings.define_settings(:section, :myvalue => {:default => "defaultval", :desc => "my description"})
    end

    it "should consider defined parameters to be valid" do
      @settings.define_settings(:section, :myvalue => { :default => "defaultval", :desc => "my description" })
      expect(@settings.valid?(:myvalue)).to be_truthy
    end

    it "should require a description when defaults are specified with a hash" do
      expect { @settings.define_settings(:section, :myvalue => {:default => "a value"}) }.to raise_error(ArgumentError)
    end

    it "should support specifying owner, group, and mode when specifying files" do
      @settings.define_settings(:section, :myvalue => {:type => :file, :default => "/some/file", :owner => "service", :mode => "boo", :group => "service", :desc => "whatever"})
    end

    it "should support specifying a short name" do
      @settings.define_settings(:section, :myvalue => {:default => "w", :desc => "b", :short => "m"})
    end

    it "should support specifying the setting type" do
      @settings.define_settings(:section, :myvalue => {:default => "/w", :desc => "b", :type => :string})
      expect(@settings.setting(:myvalue)).to be_instance_of(Puppet::Settings::StringSetting)
    end

    it "should fail if an invalid setting type is specified" do
      expect { @settings.define_settings(:section, :myvalue => {:default => "w", :desc => "b", :type => :foo}) }.to raise_error(ArgumentError)
    end

    it "should fail when short names conflict" do
      @settings.define_settings(:section, :myvalue => {:default => "w", :desc => "b", :short => "m"})
      expect { @settings.define_settings(:section, :myvalue => {:default => "w", :desc => "b", :short => "m"}) }.to raise_error(ArgumentError)
    end
  end


  describe "when initializing application defaults do" do
    let(:default_values) do
      values = {}
      PuppetSpec::Settings::TEST_APP_DEFAULT_DEFINITIONS.keys.each do |key|
        values[key] = 'default value'
      end
      values
    end

    before do
      @settings = Puppet::Settings.new
      @settings.define_settings(:main, PuppetSpec::Settings::TEST_APP_DEFAULT_DEFINITIONS)
    end

    it "should fail if the app defaults hash is missing any required values" do
      expect {
        @settings.initialize_app_defaults(default_values.reject { |key, _| key == :confdir })
      }.to raise_error(Puppet::Settings::SettingsError)
    end

    # ultimately I'd like to stop treating "run_mode" as a normal setting, because it has so many special
    #  case behaviors / uses.  However, until that time... we need to make sure that our private run_mode=
    #  setter method gets properly called during app initialization.
    it "sets the preferred run mode when initializing the app defaults" do
      @settings.initialize_app_defaults(default_values.merge(:run_mode => :master))

      expect(@settings.preferred_run_mode).to eq(:master)
    end

    it "creates ancestor directories for all required app settings" do
      # initialize_app_defaults is called in spec_helper, before we even
      # get here, but call it here to make it explicit what we're trying
      # to do.
      @settings.initialize_app_defaults(default_values)

      Puppet::Settings::REQUIRED_APP_SETTINGS.each do |key|
        expect(File).to exist(File.dirname(Puppet[key]))
      end
    end
  end

  describe "#call_hooks_deferred_to_application_initialization" do
    let(:good_default) { "yay" }
    let(:bad_default) { "$doesntexist" }
    before(:each) do
      @settings = Puppet::Settings.new
    end

    describe "when ignoring dependency interpolation errors" do
      let(:options) { {:ignore_interpolation_dependency_errors => true} }

      describe "if interpolation error" do
        it "should not raise an error" do
          hook_values = []
          @settings.define_settings(:section, :badhook => {:default => bad_default, :desc => "boo", :call_hook => :on_initialize_and_write, :hook => lambda { |v| hook_values << v  }})
          expect do
            @settings.send(:call_hooks_deferred_to_application_initialization, options)
          end.to_not raise_error
        end
      end
      describe "if no interpolation error" do
        it "should not raise an error" do
          hook_values = []
          @settings.define_settings(:section, :goodhook => {:default => good_default, :desc => "boo", :call_hook => :on_initialize_and_write, :hook => lambda { |v| hook_values << v  }})
          expect do
            @settings.send(:call_hooks_deferred_to_application_initialization, options)
          end.to_not raise_error
        end
      end
    end

    describe "when not ignoring dependency interpolation errors" do
      [ {}, {:ignore_interpolation_dependency_errors => false}].each do |options|
        describe "if interpolation error" do
          it "should raise an error" do
            hook_values = []
            @settings.define_settings(
              :section,
              :badhook => {
                :default => bad_default,
                :desc => "boo",
                :call_hook => :on_initialize_and_write,
                :hook => lambda { |v| hook_values << v }
              }
            )
            expect do
              @settings.send(:call_hooks_deferred_to_application_initialization, options)
            end.to raise_error(Puppet::Settings::InterpolationError)
          end
          it "should contain the setting name in error message" do
            hook_values = []
            @settings.define_settings(
              :section,
              :badhook => {
                :default => bad_default,
                :desc => "boo",
                :call_hook => :on_initialize_and_write,
                :hook => lambda { |v| hook_values << v }
              }
            )
            expect do
              @settings.send(:call_hooks_deferred_to_application_initialization, options)
            end.to raise_error(Puppet::Settings::InterpolationError, /badhook/)
          end
        end
        describe "if no interpolation error" do
          it "should not raise an error" do
            hook_values = []
            @settings.define_settings(
              :section,
              :goodhook => {
                :default => good_default,
                :desc => "boo",
                :call_hook => :on_initialize_and_write,
                :hook => lambda { |v| hook_values << v }
              }
            )
            expect do
              @settings.send(:call_hooks_deferred_to_application_initialization, options)
            end.to_not raise_error
          end
        end
      end
    end
  end

  describe "when setting values" do
    before do
      @settings = Puppet::Settings.new
      @settings.define_settings :main, :myval => { :default => "val", :desc => "desc" }
      @settings.define_settings :main, :bool => { :type => :boolean, :default => true, :desc => "desc" }
    end

    it "should provide a method for setting values from other objects" do
      @settings[:myval] = "something else"
      expect(@settings[:myval]).to eq("something else")
    end

    it "should support a getopt-specific mechanism for setting values" do
      @settings.handlearg("--myval", "newval")
      expect(@settings[:myval]).to eq("newval")
    end

    it "should support a getopt-specific mechanism for turning booleans off" do
      @settings.override_default(:bool, true)
      @settings.handlearg("--no-bool", "")
      expect(@settings[:bool]).to eq(false)
    end

    it "should support a getopt-specific mechanism for turning booleans on" do
      # Turn it off first
      @settings.override_default(:bool, false)
      @settings.handlearg("--bool", "")
      expect(@settings[:bool]).to eq(true)
    end

    it "should consider a cli setting with no argument to be a boolean" do
      # Turn it off first
      @settings.override_default(:bool, false)
      @settings.handlearg("--bool")
      expect(@settings[:bool]).to eq(true)
    end

    it "should consider a cli setting with an empty string as an argument to be an empty argument, if the setting itself is not a boolean" do
      @settings.override_default(:myval, "bob")
      @settings.handlearg("--myval", "")
      expect(@settings[:myval]).to eq("")
    end

    it "should consider a cli setting with a boolean as an argument to be a boolean" do
      # Turn it off first
      @settings.override_default(:bool, false)
      @settings.handlearg("--bool", "true")
      expect(@settings[:bool]).to eq(true)
    end

    it "should not consider a cli setting of a non boolean with a boolean as an argument to be a boolean" do
      @settings.override_default(:myval, "bob")
      @settings.handlearg("--no-myval", "")
      expect(@settings[:myval]).to eq("")
    end

    it "should flag string settings from the CLI" do
      @settings.handlearg("--myval", "12")
      expect(@settings.set_by_cli?(:myval)).to be_truthy
    end

    it "should flag bool settings from the CLI" do
      @settings.handlearg("--bool")
      expect(@settings.set_by_cli?(:bool)).to be_truthy
    end

    it "should not flag settings memory as from CLI" do
      @settings[:myval] = "12"
      expect(@settings.set_by_cli?(:myval)).to be_falsey
    end

    it "should find no configured settings by default" do
      expect(@settings.set_by_config?(:myval)).to be_falsey
    end

    it "should identify configured settings in memory" do
      expect(@settings.instance_variable_get(:@value_sets)[:memory]).to receive(:lookup).with(:myval).and_return('foo')
      expect(@settings.set_by_config?(:myval)).to be_truthy
    end

    it "should identify configured settings from CLI" do
      expect(@settings.instance_variable_get(:@value_sets)[:cli]).to receive(:lookup).with(:myval).and_return('foo')
      expect(@settings.set_by_config?(:myval)).to be_truthy
    end

    it "should not identify configured settings from environment by default" do
      expect(Puppet.lookup(:environments)).not_to receive(:get_conf).with(Puppet[:environment].to_sym)
      expect(@settings.set_by_config?(:manifest)).to be_falsey
    end

    it "should identify configured settings from environment by when an environment is specified" do
      foo = double('environment', :manifest => 'foo')
      expect(Puppet.lookup(:environments)).to receive(:get_conf).with(Puppet[:environment].to_sym).and_return(foo)
      expect(@settings.set_by_config?(:manifest, Puppet[:environment])).to be_truthy
    end

    it "should identify configured settings from the preferred run mode" do
      user_config_text = "[#{@settings.preferred_run_mode}]\nmyval = foo"

      allow(Puppet.features).to receive(:root?).and_return(false)
      expect(Puppet::FileSystem).to receive(:exist?).
        with(user_config_file_default_location).
        and_return(true).ordered
      expect(@settings).to receive(:read_file).
        with(user_config_file_default_location).
        and_return(user_config_text).ordered

      @settings.send(:parse_config_files)
      expect(@settings.set_by_config?(:myval)).to be_truthy
    end

    it "should identify configured settings from the specified run mode" do
      user_config_text = "[master]\nmyval = foo"

      allow(Puppet.features).to receive(:root?).and_return(false)
      expect(Puppet::FileSystem).to receive(:exist?).
        with(user_config_file_default_location).
        and_return(true).ordered
      expect(@settings).to receive(:read_file).
        with(user_config_file_default_location).
        and_return(user_config_text).ordered

      @settings.send(:parse_config_files)
      expect(@settings.set_by_config?(:myval, nil, :master)).to be_truthy
    end

    it "should not identify configured settings from an unspecified run mode" do
      user_config_text = "[zaz]\nmyval = foo"

      allow(Puppet.features).to receive(:root?).and_return(false)
      expect(Puppet::FileSystem).to receive(:exist?).
        with(user_config_file_default_location).
        and_return(true).ordered
      expect(@settings).to receive(:read_file).
        with(user_config_file_default_location).
        and_return(user_config_text).ordered

      @settings.send(:parse_config_files)
      expect(@settings.set_by_config?(:myval)).to be_falsey
    end

    it "should identify configured settings from the main section" do
      user_config_text = "[main]\nmyval = foo"

      allow(Puppet.features).to receive(:root?).and_return(false)
      expect(Puppet::FileSystem).to receive(:exist?).
        with(user_config_file_default_location).
        and_return(true).ordered
      expect(@settings).to receive(:read_file).
        with(user_config_file_default_location).
        and_return(user_config_text).ordered

      @settings.send(:parse_config_files)
      expect(@settings.set_by_config?(:myval)).to be_truthy
    end

    it "should clear the cache when setting getopt-specific values" do
      @settings.define_settings :mysection,
          :one => { :default => "whah", :desc => "yay" },
          :two => { :default => "$one yay", :desc => "bah" }
      expect(@settings).to receive(:unsafe_flush_cache)
      expect(@settings[:two]).to eq("whah yay")
      @settings.handlearg("--one", "else")
      expect(@settings[:two]).to eq("else yay")
    end

    it "should clear the cache when the preferred_run_mode is changed" do
      expect(@settings).to receive(:flush_cache)
      @settings.preferred_run_mode = :master
    end

    it "should not clear other values when setting getopt-specific values" do
      @settings[:myval] = "yay"
      @settings.handlearg("--no-bool", "")
      expect(@settings[:myval]).to eq("yay")
    end

    it "should clear the list of used sections" do
      expect(@settings).to receive(:clearused)
      @settings[:myval] = "yay"
    end

    describe "call_hook" do
      Puppet::Settings::StringSetting.available_call_hook_values.each do |val|
        describe "when :#{val}" do
          describe "and definition invalid" do
            it "should raise error if no hook defined" do
              expect do
                @settings.define_settings(:section, :hooker => {:default => "yay", :desc => "boo", :call_hook => val})
              end.to raise_error(ArgumentError, /no :hook/)
            end
            it "should include the setting name in the error message" do
              expect do
                @settings.define_settings(:section, :hooker => {:default => "yay", :desc => "boo", :call_hook => val})
              end.to raise_error(ArgumentError, /for :hooker/)
            end
          end
          describe "and definition valid" do
            before(:each) do
              hook_values = []
              @settings.define_settings(:section, :hooker => {:default => "yay", :desc => "boo", :call_hook => val, :hook => lambda { |v| hook_values << v  }})
            end

            it "should call the hook when value written" do
              expect(@settings.setting(:hooker)).to receive(:handle).with("something").once
              @settings[:hooker] = "something"
            end
          end
        end
      end

      it "should have a default value of :on_write_only" do
        @settings.define_settings(:section, :hooker => {:default => "yay", :desc => "boo", :hook => lambda { |v| hook_values << v  }})
        expect(@settings.setting(:hooker).call_hook).to eq(:on_write_only)
      end

      describe "when nil" do
        it "should generate a warning" do
          expect(Puppet).to receive(:warning)
          @settings.define_settings(:section, :hooker => {:default => "yay", :desc => "boo", :call_hook => nil, :hook => lambda { |v| hook_values << v  }})
        end
        it "should use default" do
          @settings.define_settings(:section, :hooker => {:default => "yay", :desc => "boo", :call_hook => nil, :hook => lambda { |v| hook_values << v  }})
          expect(@settings.setting(:hooker).call_hook).to eq(:on_write_only)
        end
      end

      describe "when invalid" do
        it "should raise an error" do
          expect do
            @settings.define_settings(:section, :hooker => {:default => "yay", :desc => "boo", :call_hook => :foo, :hook => lambda { |v| hook_values << v  }})
          end.to raise_error(ArgumentError, /invalid.*call_hook/i)
        end
      end

      describe "when :on_define_and_write" do
        it "should call the hook at definition" do
          hook_values = []
          @settings.define_settings(:section, :hooker => {:default => "yay", :desc => "boo", :call_hook => :on_define_and_write, :hook => lambda { |v| hook_values << v  }})
          expect(@settings.setting(:hooker).call_hook).to eq(:on_define_and_write)
          expect(hook_values).to eq(%w{yay})
        end
      end

      describe "when :on_initialize_and_write" do
        before(:each) do
          @hook_values = []
          @settings.define_settings(:section, :hooker => {:default => "yay", :desc => "boo", :call_hook => :on_initialize_and_write, :hook => lambda { |v| @hook_values << v  }})
        end

        it "should not call the hook at definition" do
          expect(@hook_values).to eq([])
          expect(@hook_values).not_to eq(%w{yay})
        end

        it "should call the hook at initialization" do
          app_defaults = {}
          Puppet::Settings::REQUIRED_APP_SETTINGS.each do |key|
            app_defaults[key] = "foo"
          end
          app_defaults[:run_mode] = :user
          @settings.define_settings(:main, PuppetSpec::Settings::TEST_APP_DEFAULT_DEFINITIONS)

          expect(@settings.setting(:hooker)).to receive(:handle).with("yay").once

          @settings.initialize_app_defaults app_defaults
        end
      end
    end

    it "should call passed blocks when values are set" do
      values = []
      @settings.define_settings(:section, :hooker => {:default => "yay", :desc => "boo", :hook => lambda { |v| values << v }})
      expect(values).to eq([])

      @settings[:hooker] = "something"
      expect(values).to eq(%w{something})
    end

    it "should call passed blocks when values are set via the command line" do
      values = []
      @settings.define_settings(:section, :hooker => {:default => "yay", :desc => "boo", :hook => lambda { |v| values << v }})
      expect(values).to eq([])

      @settings.handlearg("--hooker", "yay")

      expect(values).to eq(%w{yay})
    end

    it "should provide an option to call passed blocks during definition" do
      values = []
      @settings.define_settings(:section, :hooker => {:default => "yay", :desc => "boo", :call_hook => :on_define_and_write, :hook => lambda { |v| values << v }})
      expect(values).to eq(%w{yay})
    end

    it "should pass the fully interpolated value to the hook when called on definition" do
      values = []
      @settings.define_settings(:section, :one => { :default => "test", :desc => "a" })
      @settings.define_settings(:section, :hooker => {:default => "$one/yay", :desc => "boo", :call_hook => :on_define_and_write, :hook => lambda { |v| values << v }})
      expect(values).to eq(%w{test/yay})
    end

    it "should munge values using the setting-specific methods" do
      @settings[:bool] = "false"
      expect(@settings[:bool]).to eq(false)
    end

    it "should prefer values set in ruby to values set on the cli" do
      @settings[:myval] = "memarg"
      @settings.handlearg("--myval", "cliarg")

      expect(@settings[:myval]).to eq("memarg")
    end

    it "should raise an error if we try to set a setting that hasn't been defined'" do
      expect{
        @settings[:why_so_serious] = "foo"
      }.to raise_error(ArgumentError, /unknown setting/)
    end

    it "allows overriding cli args based on the cli-set value" do
      @settings.handlearg("--myval", "cliarg")
      @settings.patch_value(:myval, "modified #{@settings[:myval]}", :cli)
      expect(@settings[:myval]).to eq("modified cliarg")
    end
  end

  describe "when returning values" do
    before do
      @settings = Puppet::Settings.new
      @settings.define_settings :section,
          :config => { :type => :file, :default => "/my/file", :desc => "eh" },
          :one    => { :default => "ONE", :desc => "a" },
          :two    => { :default => "$one TWO", :desc => "b"},
          :three  => { :default => "$one $two THREE", :desc => "c"},
          :four   => { :default => "$two $three FOUR", :desc => "d"},
          :five   => { :default => nil, :desc => "e" },
          :code   => { :default => "", :desc => "my code"}
      allow(Puppet::FileSystem).to receive(:exist?).and_return(true)
    end

    it "should provide a mechanism for returning set values" do
      @settings[:one] = "other"
      expect(@settings[:one]).to eq("other")
    end

    it "setting a value to nil causes it to return to its default" do
      default_values = { :one => "skipped value" }
      [:logdir, :confdir, :codedir, :vardir].each do |key|
        default_values[key] = 'default value'
      end
      @settings.define_settings :main, PuppetSpec::Settings::TEST_APP_DEFAULT_DEFINITIONS
      @settings.initialize_app_defaults(default_values)
      @settings[:one] = "value will disappear"

      @settings[:one] = nil

      expect(@settings[:one]).to eq("ONE")
    end

    it "should interpolate default values for other parameters into returned parameter values" do
      expect(@settings[:one]).to eq("ONE")
      expect(@settings[:two]).to eq("ONE TWO")
      expect(@settings[:three]).to eq("ONE ONE TWO THREE")
    end

    it "should interpolate default values that themselves need to be interpolated" do
      expect(@settings[:four]).to eq("ONE TWO ONE ONE TWO THREE FOUR")
    end

    it "should provide a method for returning uninterpolated values" do
      @settings[:two] = "$one tw0"
      expect(@settings.value(:two, nil, true)).to  eq("$one tw0")
      expect(@settings.value(:four, nil, true)).to eq("$two $three FOUR")
    end

    it "should interpolate set values for other parameters into returned parameter values" do
      @settings[:one] = "on3"
      @settings[:two] = "$one tw0"
      @settings[:three] = "$one $two thr33"
      @settings[:four] = "$one $two $three f0ur"
      expect(@settings[:one]).to eq("on3")
      expect(@settings[:two]).to eq("on3 tw0")
      expect(@settings[:three]).to eq("on3 on3 tw0 thr33")
      expect(@settings[:four]).to eq("on3 on3 tw0 on3 on3 tw0 thr33 f0ur")
    end

    it "should not cache interpolated values such that stale information is returned" do
      expect(@settings[:two]).to eq("ONE TWO")
      @settings[:one] = "one"
      expect(@settings[:two]).to eq("one TWO")
    end

    it "should not interpolate the value of the :code setting" do
      @code = @settings.setting(:code)
      expect(@code).not_to receive(:munge)

      expect(@settings[:code]).to eq("")
    end

    it "should have a run_mode that defaults to user" do
      expect(@settings.preferred_run_mode).to eq(:user)
    end

    it "interpolates a boolean false without raising an error" do
      @settings.define_settings(:section,
          :trip_wire => { :type => :boolean, :default => false, :desc => "a trip wire" },
          :tripping => { :default => '$trip_wire', :desc => "once tripped if interpolated was false" })
      expect(@settings[:tripping]).to eq("false")
    end
  end

  describe "when choosing which value to return" do
    before do
      @settings = Puppet::Settings.new
      @settings.define_settings :section,
        :config => { :type => :file, :default => "/my/file", :desc => "a" },
        :one => { :default => "ONE", :desc => "a" },
        :two => { :default => "TWO", :desc => "b" }
      allow(Puppet::FileSystem).to receive(:exist?).and_return(true)
      @settings.preferred_run_mode = :agent
    end

    it "should return default values if no values have been set" do
      expect(@settings[:one]).to eq("ONE")
    end

    it "should return values set on the cli before values set in the configuration file" do
      text = "[main]\none = fileval\n"
      allow(@settings).to receive(:read_file).and_return(text)
      @settings.handlearg("--one", "clival")
      @settings.send(:parse_config_files)

      expect(@settings[:one]).to eq("clival")
    end

    it "should return values set in the mode-specific section before values set in the main section" do
      text = "[main]\none = mainval\n[agent]\none = modeval\n"
      allow(@settings).to receive(:read_file).and_return(text)
      @settings.send(:parse_config_files)

      expect(@settings[:one]).to eq("modeval")
    end

    it "should not return values outside of its search path" do
      text = "[other]\none = oval\n"
      allow(@settings).to receive(:read_file).and_return(text)
      @settings.send(:parse_config_files)
      expect(@settings[:one]).to eq("ONE")
    end

    it 'should use the current environment for $environment' do
      @settings.define_settings :main, :config_version => { :default => "$environment/foo", :desc => "mydocs" }

      expect(@settings.value(:config_version, "myenv")).to eq("myenv/foo")
    end
  end

  describe "when locating config files" do
    before do
      @settings = Puppet::Settings.new
    end

    describe "when root" do
      it "should look for the main config file default location config settings haven't been overridden'" do
        allow(Puppet.features).to receive(:root?).and_return(true)
        expect(Puppet::FileSystem).to receive(:exist?).with(main_config_file_default_location).and_return(false)
        expect(Puppet::FileSystem).not_to receive(:exist?).with(user_config_file_default_location)

        @settings.send(:parse_config_files)
      end
    end

    describe "when not root" do
      it "should look for user config file default location if config settings haven't been overridden'" do
        allow(Puppet.features).to receive(:root?).and_return(false)

        expect(Puppet::FileSystem).to receive(:exist?).with(user_config_file_default_location).and_return(false)

        @settings.send(:parse_config_files)
      end
    end

    describe "when the file exists" do
      it "fails if the file is not readable" do
        expect(Puppet::FileSystem).to receive(:exist?).with(user_config_file_default_location).and_return(true)
        expect(@settings).to receive(:read_file).and_raise('Permission denied')

        expect{ @settings.send(:parse_config_files) }.to raise_error(RuntimeError, /Could not load #{user_config_file_default_location}: Permission denied/)
      end

      it "does not fail if the file is not readable and when `require_config` is false" do
        expect(Puppet::FileSystem).to receive(:exist?).with(user_config_file_default_location).and_return(true)
        expect(@settings).to receive(:read_file).and_raise('Permission denied')

        expect(@settings).not_to receive(:parse_config)
        expect(Puppet).to receive(:log_exception)

        expect{ @settings.send(:parse_config_files, false) }.not_to raise_error
      end

      it "reads the file if it is readable" do
        expect(Puppet::FileSystem).to receive(:exist?).with(user_config_file_default_location).and_return(true)
        expect(@settings).to receive(:read_file).and_return('server = host.string')
        expect(@settings).to receive(:parse_config)

        @settings.send(:parse_config_files)
      end
    end

    describe "when the file does not exist" do
      it "does not attempt to parse the config file" do
        expect(Puppet::FileSystem).to receive(:exist?).with(user_config_file_default_location).and_return(false)
        expect(@settings).not_to receive(:parse_config)

        @settings.send(:parse_config_files)
      end
    end
  end

  describe "when parsing its configuration" do
    before do
      @settings = Puppet::Settings.new
      allow(@settings).to receive(:service_user_available?).and_return(true)
      allow(@settings).to receive(:service_group_available?).and_return(true)
      @file = make_absolute("/some/file")
      @userconfig = make_absolute("/test/userconfigfile")
      @settings.define_settings :section, :user => { :default => "suser", :desc => "doc" }, :group => { :default => "sgroup", :desc => "doc" }
      @settings.define_settings :section,
          :config => { :type => :file, :default => @file, :desc => "eh" },
          :one => { :default => "ONE", :desc => "a" },
          :two => { :default => "$one TWO", :desc => "b" },
          :three => { :default => "$one $two THREE", :desc => "c" }
      allow(@settings).to receive(:user_config_file).and_return(@userconfig)
      allow(Puppet::FileSystem).to receive(:exist?).with(@file).and_return(true)
      allow(Puppet::FileSystem).to receive(:exist?).with(@userconfig).and_return(false)
    end

    it "should not ignore the report setting" do
      @settings.define_settings :section, :report => { :default => "false", :desc => "a" }
      # This is needed in order to make sure we pass on windows
      myfile = File.expand_path(@file)
      @settings[:config] = myfile
      text = <<-CONF
        [puppetd]
          report=true
      CONF
      expect(Puppet::FileSystem).to receive(:exist?).with(myfile).and_return(true)
      expect(@settings).to receive(:read_file).and_return(text)
      @settings.send(:parse_config_files)
      expect(@settings[:report]).to be_truthy
    end

    it "should use its current ':config' value for the file to parse" do
      myfile = make_absolute("/my/file")
      @settings[:config] = myfile

      expect(Puppet::FileSystem).to receive(:exist?).with(myfile).and_return(true)

      expect(Puppet::FileSystem).to receive(:read).with(myfile, :encoding => 'utf-8').and_return("[main]")

      @settings.send(:parse_config_files)
    end

    it "should not try to parse non-existent files" do
      expect(Puppet::FileSystem).to receive(:exist?).with(@file).and_return(false)

      expect(File).not_to receive(:read).with(@file)

      @settings.send(:parse_config_files)
    end

    it "should return values set in the configuration file" do
      text = "[main]
      one = fileval
      "
      expect(@settings).to receive(:read_file).and_return(text)
      @settings.send(:parse_config_files)
      expect(@settings[:one]).to eq("fileval")
    end

    #484 - this should probably be in the regression area
    it "should not throw an exception on unknown parameters" do
      text = "[main]\nnosuchparam = mval\n"
      expect(@settings).to receive(:read_file).and_return(text)
      expect { @settings.send(:parse_config_files) }.not_to raise_error
    end

    it "should convert booleans in the configuration file into Ruby booleans" do
      text = "[main]
      one = true
      two = false
      "
      expect(@settings).to receive(:read_file).and_return(text)
      @settings.send(:parse_config_files)
      expect(@settings[:one]).to eq(true)
      expect(@settings[:two]).to eq(false)
    end

    it "should convert integers in the configuration file into Ruby Integers" do
      text = "[main]
      one = 65
      "
      expect(@settings).to receive(:read_file).and_return(text)
      @settings.send(:parse_config_files)
      expect(@settings[:one]).to eq(65)
    end

    it "should support specifying all metadata (owner, group, mode) in the configuration file" do
      @settings.define_settings :section, :myfile => { :type => :file, :default => make_absolute("/myfile"), :desc => "a" }

      otherfile = make_absolute("/other/file")
      @settings.parse_config(<<-CONF)
      [main]
      myfile = #{otherfile} {owner = service, group = service, mode = 644}
      CONF

      expect(@settings[:myfile]).to eq(otherfile)
      expect(metadata(@settings.setting(:myfile))).to eq({:owner => "suser", :group => "sgroup", :mode => "644"})
    end

    it "should support specifying a single piece of metadata (owner, group, or mode) in the configuration file" do
      @settings.define_settings :section, :myfile => { :type => :file, :default => make_absolute("/myfile"), :desc => "a" }

      otherfile = make_absolute("/other/file")
      @settings.parse_config(<<-CONF)
      [main]
      myfile = #{otherfile} {owner = service}
      CONF

      expect(@settings[:myfile]).to eq(otherfile)
      expect(metadata(@settings.setting(:myfile))).to eq({:owner => "suser"})
    end

    it "should support loading metadata (owner, group, or mode) from a run_mode section in the configuration file" do
      default_values = {}
      PuppetSpec::Settings::TEST_APP_DEFAULT_DEFINITIONS.keys.each do |key|
        default_values[key] = 'default value'
      end
      @settings.define_settings :main, PuppetSpec::Settings::TEST_APP_DEFAULT_DEFINITIONS
      @settings.define_settings :master, :myfile => { :type => :file, :default => make_absolute("/myfile"), :desc => "a" }

      otherfile = make_absolute("/other/file")
      text = "[master]
      myfile = #{otherfile} {mode = 664}
      "
      expect(@settings).to receive(:read_file).and_return(text)

      # will start initialization as user
      expect(@settings.preferred_run_mode).to eq(:user)
      @settings.send(:parse_config_files)

      # change app run_mode to master
      @settings.initialize_app_defaults(default_values.merge(:run_mode => :master))
      expect(@settings.preferred_run_mode).to eq(:master)

      # initializing the app should have reloaded the metadata based on run_mode
      expect(@settings[:myfile]).to eq(otherfile)
      expect(metadata(@settings.setting(:myfile))).to eq({:mode => "664"})
    end

    it "does not use the metadata from the same setting in a different section" do
      default_values = {}
      PuppetSpec::Settings::TEST_APP_DEFAULT_DEFINITIONS.keys.each do |key|
        default_values[key] = 'default value'
      end

      file = make_absolute("/file")
      default_mode = "0600"
      @settings.define_settings :main, PuppetSpec::Settings::TEST_APP_DEFAULT_DEFINITIONS
      @settings.define_settings :master, :myfile => { :type => :file, :default => file, :desc => "a", :mode => default_mode }

      text = "[master]
      myfile = #{file}/foo
      [agent]
      myfile = #{file} {mode = 664}
      "
      expect(@settings).to receive(:read_file).and_return(text)

      # will start initialization as user
      expect(@settings.preferred_run_mode).to eq(:user)
      @settings.send(:parse_config_files)

      # change app run_mode to master
      @settings.initialize_app_defaults(default_values.merge(:run_mode => :master))
      expect(@settings.preferred_run_mode).to eq(:master)

      # initializing the app should have reloaded the metadata based on run_mode
      expect(@settings[:myfile]).to eq("#{file}/foo")
      expect(metadata(@settings.setting(:myfile))).to eq({ :mode => default_mode })
    end

    it "should call hooks associated with values set in the configuration file" do
      values = []
      @settings.define_settings :section, :mysetting => {:default => "defval", :desc => "a", :hook => proc { |v| values << v }}

      text = "[main]
      mysetting = setval
      "
      expect(@settings).to receive(:read_file).and_return(text)
      @settings.send(:parse_config_files)
      expect(values).to eq(["setval"])
    end

    it "should not call the same hook for values set multiple times in the configuration file" do
      values = []
      @settings.define_settings :section, :mysetting => {:default => "defval", :desc => "a", :hook => proc { |v| values << v }}

      text = "[user]
      mysetting = setval
      [main]
      mysetting = other
      "
      expect(@settings).to receive(:read_file).and_return(text)
      @settings.send(:parse_config_files)
      expect(values).to eq(["setval"])
    end

    it "should pass the interpolated value to the hook when one is available" do
      values = []
      @settings.define_settings :section, :base => {:default => "yay", :desc => "a", :hook => proc { |v| values << v }}
      @settings.define_settings :section, :mysetting => {:default => "defval", :desc => "a", :hook => proc { |v| values << v }}

      text = "[main]
      mysetting = $base/setval
      "
      expect(@settings).to receive(:read_file).and_return(text)
      @settings.send(:parse_config_files)
      expect(values).to eq(["yay/setval"])
    end

    it "should allow hooks invoked at parse time to be deferred" do
      hook_invoked = false
      @settings.define_settings :section, :deferred  => {:desc => '',
                                                         :hook => proc { |v| hook_invoked = true },
                                                         :call_hook => :on_initialize_and_write, }

      @settings.define_settings(:main,
        :logdir       => { :type => :directory, :default => nil, :desc => "logdir" },
        :confdir      => { :type => :directory, :default => nil, :desc => "confdir" },
        :codedir      => { :type => :directory, :default => nil, :desc => "codedir" },
        :vardir       => { :type => :directory, :default => nil, :desc => "vardir" })

      text = <<-EOD
      [main]
      deferred=$confdir/goose
      EOD

      allow(@settings).to receive(:read_file).and_return(text)
      @settings.initialize_global_settings

      expect(hook_invoked).to be_falsey

      @settings.initialize_app_defaults(:logdir => '/path/to/logdir', :confdir => '/path/to/confdir', :vardir => '/path/to/vardir', :codedir => '/path/to/codedir')

      expect(hook_invoked).to be_truthy
      expect(@settings[:deferred]).to eq(File.expand_path('/path/to/confdir/goose'))
    end

    it "does not require the value for a setting without a hook to resolve during global setup" do
      @settings.define_settings :section, :can_cause_problems  => {:desc => '' }

      @settings.define_settings(:main,
        :logdir       => { :type => :directory, :default => nil, :desc => "logdir" },
        :confdir      => { :type => :directory, :default => nil, :desc => "confdir" },
        :codedir      => { :type => :directory, :default => nil, :desc => "codedir" },
        :vardir       => { :type => :directory, :default => nil, :desc => "vardir" })

      text = <<-EOD
      [main]
      can_cause_problems=$confdir/goose
      EOD

      allow(@settings).to receive(:read_file).and_return(text)
      @settings.initialize_global_settings
      @settings.initialize_app_defaults(:logdir => '/path/to/logdir', :confdir => '/path/to/confdir', :vardir => '/path/to/vardir', :codedir => '/path/to/codedir')

      expect(@settings[:can_cause_problems]).to eq(File.expand_path('/path/to/confdir/goose'))
    end

    it "should allow empty values" do
      @settings.define_settings :section, :myarg => { :default => "myfile", :desc => "a" }

      text = "[main]
      myarg =
      "
      allow(@settings).to receive(:read_file).and_return(text)
      @settings.send(:parse_config_files)
      expect(@settings[:myarg]).to eq("")
    end

    describe "deprecations" do
      let(:settings) { Puppet::Settings.new }
      let(:app_defaults) {
        {
          :logdir     => "/dev/null",
          :confdir    => "/dev/null",
          :codedir    => "/dev/null",
          :vardir     => "/dev/null",
        }
      }

      def assert_accessing_setting_is_deprecated(settings, setting)
        expect(Puppet).to receive(:deprecation_warning).with("Accessing '#{setting}' as a setting is deprecated.")
        expect(Puppet).to receive(:deprecation_warning).with("Modifying '#{setting}' as a setting is deprecated.")
        settings[setting.intern] = apath = File.expand_path('foo')
        expect(settings[setting.intern]).to eq(apath)
      end

      before(:each) do
        settings.define_settings(:main, {
          :logdir => { :default => 'a', :desc => 'a' },
          :confdir => { :default => 'b', :desc => 'b' },
          :vardir => { :default => 'c', :desc => 'c' },
          :codedir => { :default => 'd', :desc => 'd' },
        })
      end

      context "complete" do
        let(:completely_deprecated_settings) do
          settings.define_settings(:main, {
            :completely_deprecated_setting => {
              :default => 'foo',
              :desc    => 'a deprecated setting',
              :deprecated => :completely,
            }
          })
          settings
        end

        it "warns when set in puppet.conf" do
          expect(Puppet).to receive(:deprecation_warning).with(/completely_deprecated_setting is deprecated\./, 'setting-completely_deprecated_setting')

          completely_deprecated_settings.parse_config(<<-CONF)
            completely_deprecated_setting='should warn'
          CONF
          completely_deprecated_settings.initialize_app_defaults(app_defaults)
        end

        it "warns when set on the commandline" do
          expect(Puppet).to receive(:deprecation_warning).with(/completely_deprecated_setting is deprecated\./, 'setting-completely_deprecated_setting')

          args = ["--completely_deprecated_setting", "/some/value"]
          completely_deprecated_settings.send(:parse_global_options, args)
          completely_deprecated_settings.initialize_app_defaults(app_defaults)
        end

        it "warns when set in code" do
          assert_accessing_setting_is_deprecated(completely_deprecated_settings, 'completely_deprecated_setting')
        end
      end

      context "partial" do
        let(:partially_deprecated_settings) do
          settings.define_settings(:main, {
            :partially_deprecated_setting => {
              :default => 'foo',
              :desc    => 'a partially deprecated setting',
              :deprecated => :allowed_on_commandline,
            }
          })
          settings
        end

        it "warns for a deprecated setting allowed on the command line set in puppet.conf" do
          expect(Puppet).to receive(:deprecation_warning).with(/partially_deprecated_setting is deprecated in puppet\.conf/, 'puppet-conf-setting-partially_deprecated_setting')
          partially_deprecated_settings.parse_config(<<-CONF)
            partially_deprecated_setting='should warn'
          CONF
          partially_deprecated_settings.initialize_app_defaults(app_defaults)
        end

        it "does not warn when manifest is set on command line" do
          expect(Puppet).not_to receive(:deprecation_warning)

          args = ["--partially_deprecated_setting", "/some/value"]
          partially_deprecated_settings.send(:parse_global_options, args)
          partially_deprecated_settings.initialize_app_defaults(app_defaults)
        end

        it "warns when set in code" do
          assert_accessing_setting_is_deprecated(partially_deprecated_settings, 'partially_deprecated_setting')
        end
      end
    end
  end

  describe "when there are multiple config files" do
    let(:main_config_text) { "[main]\none = main\ntwo = main2" }
    let(:user_config_text) { "[main]\none = user\n" }

    before :each do
      @settings = Puppet::Settings.new
      @settings.define_settings(:section,
          { :confdir => { :default => nil,                    :desc => "Conf dir" },
            :config  => { :default => "$confdir/puppet.conf", :desc => "Config" },
            :one     => { :default => "ONE",                  :desc => "a" },
            :two     => { :default => "TWO",                  :desc => "b" }, })
    end

    context "running non-root without explicit config file" do
      before :each do
        allow(Puppet.features).to receive(:root?).and_return(false)
        expect(Puppet::FileSystem).to receive(:exist?).
          with(user_config_file_default_location).
          and_return(true).ordered
        expect(@settings).to receive(:read_file).
          with(user_config_file_default_location).
          and_return(user_config_text).ordered
      end

      it "should return values from the user config file" do
        @settings.send(:parse_config_files)
        expect(@settings[:one]).to eq("user")
      end

      it "should not return values from the main config file" do
        @settings.send(:parse_config_files)
        expect(@settings[:two]).to eq("TWO")
      end
    end

    context "running as root without explicit config file" do
      before :each do
        allow(Puppet.features).to receive(:root?).and_return(true)
        expect(Puppet::FileSystem).to receive(:exist?).
          with(main_config_file_default_location).
          and_return(true).ordered
        expect(@settings).to receive(:read_file).
          with(main_config_file_default_location).
          and_return(main_config_text).ordered
      end

      it "should return values from the main config file" do
        @settings.send(:parse_config_files)
        expect(@settings[:one]).to eq("main")
      end

      it "should not return values from the user config file" do
        @settings.send(:parse_config_files)
        expect(@settings[:two]).to eq("main2")
      end
    end

    context "running with an explicit config file as a user (e.g. Apache + Passenger)" do
      before :each do
        allow(Puppet.features).to receive(:root?).and_return(false)
        @settings[:confdir] = File.dirname(main_config_file_default_location)
        expect(Puppet::FileSystem).to receive(:exist?).
          with(main_config_file_default_location).
          and_return(true).ordered
        expect(@settings).to receive(:read_file).
          with(main_config_file_default_location).
          and_return(main_config_text).ordered
      end

      it "should return values from the main config file" do
        @settings.send(:parse_config_files)
        expect(@settings[:one]).to eq("main")
      end

      it "should not return values from the user config file" do
        @settings.send(:parse_config_files)
        expect(@settings[:two]).to eq("main2")
      end
    end
  end

  describe "when reparsing its configuration" do
    before do
      @file = make_absolute("/test/file")
      @userconfig = make_absolute("/test/userconfigfile")
      @settings = Puppet::Settings.new
      @settings.define_settings :section,
          :config => { :type => :file, :default => @file, :desc => "a" },
          :one => { :default => "ONE", :desc => "a" },
          :two => { :default => "$one TWO", :desc => "b" },
          :three => { :default => "$one $two THREE", :desc => "c" }
      allow(Puppet::FileSystem).to receive(:exist?).with(@file).and_return(true)
      allow(Puppet::FileSystem).to receive(:exist?).with(@userconfig).and_return(false)
      allow(@settings).to receive(:user_config_file).and_return(@userconfig)
    end

    it "does not create the WatchedFile instance and should not parse if the file does not exist" do
      expect(Puppet::FileSystem).to receive(:exist?).with(@file).and_return(false)
      expect(Puppet::Util::WatchedFile).not_to receive(:new)

      expect(@settings).not_to receive(:parse_config_files)

      @settings.reparse_config_files
    end

    context "and watched file exists" do
      before do
        @watched_file = Puppet::Util::WatchedFile.new(@file)
        expect(Puppet::Util::WatchedFile).to receive(:new).with(@file).and_return(@watched_file)
      end

      it "uses a WatchedFile instance to determine if the file has changed" do
        expect(@watched_file).to receive(:changed?)

        @settings.reparse_config_files
      end

      it "does not reparse if the file has not changed" do
        expect(@watched_file).to receive(:changed?).and_return(false)

        expect(@settings).not_to receive(:parse_config_files)

        @settings.reparse_config_files
      end

      it "reparses if the file has changed" do
        expect(@watched_file).to receive(:changed?).and_return(true)

        expect(@settings).to receive(:parse_config_files)

        @settings.reparse_config_files
      end

      it "replaces in-memory values with on-file values" do
        allow(@watched_file).to receive(:changed?).and_return(true)
        @settings[:one] = "init"

        # Now replace the value
        text = "[main]\none = disk-replace\n"
        allow(@settings).to receive(:read_file).and_return(text)
        @settings.reparse_config_files
        expect(@settings[:one]).to eq("disk-replace")
      end
    end

    it "should retain parameters set by cli when configuration files are reparsed" do
      @settings.handlearg("--one", "clival")

      text = "[main]\none = on-disk\n"
      allow(@settings).to receive(:read_file).and_return(text)
      @settings.send(:parse_config_files)

      expect(@settings[:one]).to eq("clival")
    end

    it "should remove in-memory values that are no longer set in the file" do
      # Init the value
      text = "[main]\none = disk-init\n"
      expect(@settings).to receive(:read_file).and_return(text)
      @settings.send(:parse_config_files)
      expect(@settings[:one]).to eq("disk-init")

      # Now replace the value
      text = "[main]\ntwo = disk-replace\n"
      expect(@settings).to receive(:read_file).and_return(text)
      @settings.send(:parse_config_files)

      # The originally-overridden value should be replaced with the default
      expect(@settings[:one]).to eq("ONE")

      # and we should now have the new value in memory
      expect(@settings[:two]).to eq("disk-replace")
    end

    it "should retain in-memory values if the file has a syntax error" do
      # Init the value
      text = "[main]\none = initial-value\n"
      expect(@settings).to receive(:read_file).with(@file).and_return(text)
      @settings.send(:parse_config_files)
      expect(@settings[:one]).to eq("initial-value")

      # Now replace the value with something bogus
      text = "[main]\nkenny = killed-by-what-follows\n1 is 2, blah blah florp\n"
      expect(@settings).to receive(:read_file).with(@file).and_return(text)
      @settings.send(:parse_config_files)

      # The originally-overridden value should not be replaced with the default
      expect(@settings[:one]).to eq("initial-value")

      # and we should not have the new value in memory
      expect(@settings[:kenny]).to be_nil
    end
  end

  it "should provide a method for creating a catalog of resources from its configuration" do
    expect(Puppet::Settings.new).to respond_to(:to_catalog)
  end

  describe "when creating a catalog" do
    before do
      @settings = Puppet::Settings.new
      allow(@settings).to receive(:service_user_available?).and_return(true)
      @prefix = Puppet.features.posix? ? "" : "C:"
    end

    it "should add all file resources to the catalog if no sections have been specified" do
      @settings.define_settings :main,
          :maindir => { :type => :directory, :default => @prefix+"/maindir", :desc => "a"},
          :seconddir => { :type => :directory, :default => @prefix+"/seconddir", :desc => "a"}
      @settings.define_settings :other,
          :otherdir => { :type => :directory, :default => @prefix+"/otherdir", :desc => "a" }

      catalog = @settings.to_catalog

      [@prefix+"/maindir", @prefix+"/seconddir", @prefix+"/otherdir"].each do |path|
        expect(catalog.resource(:file, path)).to be_instance_of(Puppet::Resource)
      end
    end

    it "should add only files in the specified sections if section names are provided" do
      @settings.define_settings :main, :maindir => { :type => :directory, :default => @prefix+"/maindir", :desc => "a" }
      @settings.define_settings :other, :otherdir => { :type => :directory, :default => @prefix+"/otherdir", :desc => "a" }
      catalog = @settings.to_catalog(:main)
      expect(catalog.resource(:file, @prefix+"/otherdir")).to be_nil
      expect(catalog.resource(:file, @prefix+"/maindir")).to be_instance_of(Puppet::Resource)
    end

    it "should not try to add the same file twice" do
      @settings.define_settings :main, :maindir => { :type => :directory, :default => @prefix+"/maindir", :desc => "a" }
      @settings.define_settings :other, :otherdir => { :type => :directory, :default => @prefix+"/maindir", :desc => "a" }
      expect { @settings.to_catalog }.not_to raise_error
    end

    it "should ignore files whose :to_resource method returns nil" do
      @settings.define_settings :main, :maindir => { :type => :directory, :default => @prefix+"/maindir", :desc => "a" }
      expect(@settings.setting(:maindir)).to receive(:to_resource).and_return(nil)

      expect_any_instance_of(Puppet::Resource::Catalog).not_to receive(:add_resource)
      @settings.to_catalog
    end

    describe "on Microsoft Windows", :if => Puppet::Util::Platform.windows? do
      before :each do
        allow(Puppet.features).to receive(:root?).and_return(true)

        @settings.define_settings :foo,
            :mkusers => { :type => :boolean, :default => true, :desc => "e" },
            :user => { :default => "suser", :desc => "doc" },
            :group => { :default => "sgroup", :desc => "doc" }
        @settings.define_settings :other,
            :otherdir => { :type => :directory, :default => "/otherdir", :desc => "a", :owner => "service", :group => "service"}

        @catalog = @settings.to_catalog
      end

      it "it should not add users and groups to the catalog" do
        expect(@catalog.resource(:user, "suser")).to be_nil
        expect(@catalog.resource(:group, "sgroup")).to be_nil
      end
    end

    describe "adding default directory environment to the catalog" do
      let(:tmpenv) { tmpdir("envs") }
      let(:default_path) { "#{tmpenv}/environments" }
      before(:each) do
        @settings.define_settings :main,
          :environment     => { :default => "production", :desc => "env"},
          :environmentpath => { :type => :path, :default => default_path, :desc => "envpath"}
      end

      it "adds if environmentpath exists" do
        envpath = "#{tmpenv}/custom_envpath"
        @settings[:environmentpath] = envpath
        Dir.mkdir(envpath)
        catalog = @settings.to_catalog
        expect(catalog.resource_keys).to include(["File", "#{envpath}/production"])
      end

      it "adds the first directory of environmentpath" do
        envdir = "#{tmpenv}/custom_envpath"
        envpath = "#{envdir}#{File::PATH_SEPARATOR}/some/other/envdir"
        @settings[:environmentpath] = envpath
        Dir.mkdir(envdir)
        catalog = @settings.to_catalog
        expect(catalog.resource_keys).to include(["File", "#{envdir}/production"])
      end

      it 'adds the creation of the production directory when not run as root' do
        envdir = "#{tmpenv}/custom_envpath"
        envpath = "#{envdir}#{File::PATH_SEPARATOR}/some/other/envdir"
        @settings[:environmentpath] = envpath
        Dir.mkdir(envdir)
        allow(Puppet.features).to receive(:root?).and_return(false)
        catalog = @settings.to_catalog
        resource = catalog.resource('File', File.join(envdir, 'production'))
        expect(resource[:mode]).to eq('0750')
        expect(resource[:owner]).to be_nil
        expect(resource[:group]).to be_nil
      end

      it 'adds the creation of the production directory with service owner and group information when available' do
        envdir = "#{tmpenv}/custom_envpath"
        envpath = "#{envdir}#{File::PATH_SEPARATOR}/some/other/envdir"
        @settings[:environmentpath] = envpath
        Dir.mkdir(envdir)
        allow(Puppet.features).to receive(:root?).and_return(true)
        allow(@settings).to receive(:service_user_available?).and_return(true)
        allow(@settings).to receive(:service_group_available?).and_return(true)
        catalog = @settings.to_catalog
        resource = catalog.resource('File', File.join(envdir, 'production'))
        expect(resource[:mode]).to eq('0750')
        expect(resource[:owner]).to eq('puppet')
        expect(resource[:group]).to eq('puppet')
      end

      it 'adds the creation of the production directory without service owner and group when not available' do
        envdir = "#{tmpenv}/custom_envpath"
        envpath = "#{envdir}#{File::PATH_SEPARATOR}/some/other/envdir"
        @settings[:environmentpath] = envpath
        Dir.mkdir(envdir)
        allow(Puppet.features).to receive(:root?).and_return(true)
        allow(@settings).to receive(:service_user_available?).and_return(false)
        allow(@settings).to receive(:service_group_available?).and_return(false)
        catalog = @settings.to_catalog
        resource = catalog.resource('File', File.join(envdir, 'production'))
        expect(resource[:mode]).to eq('0750')
        expect(resource[:owner]).to be_nil
        expect(resource[:group]).to be_nil
      end

      it "handles a non-existent environmentpath" do
        catalog = @settings.to_catalog
        expect(catalog.resource_keys).to be_empty
      end

      it "handles a default environmentpath" do
        Dir.mkdir(default_path)
        catalog = @settings.to_catalog
        expect(catalog.resource_keys).to include(["File", "#{default_path}/production"])
      end

      it "does not add if the path to the default directory environment exists as a symlink", :if => Puppet.features.manages_symlinks? do
        Dir.mkdir(default_path)
        Puppet::FileSystem.symlink("#{tmpenv}/nowhere", File.join(default_path, 'production'))
        catalog = @settings.to_catalog
        expect(catalog.resource_keys).to_not include(["File", "#{default_path}/production"])
      end
    end

    describe "when adding users and groups to the catalog" do
      before :all do
        # when this spec is run in isolation to build a settings catalog
        # it will not be able to autorequire and load types for the first time
        # on Windows with windows? stubbed to false, because
        # Puppet::Util.path_to_uri is called to generate a URI to load code
        # and it manipulates the path based on OS
        # so instead we forcefully "prime" the cached types
        Puppet::Type.type(:user).new(:name => 'foo')
        Puppet::Type.type(:group).new(:name => 'bar')
        Puppet::Type.type(:file).new(:name => Dir.pwd) # appropriate for OS
      end

      before do
        allow(Puppet.features).to receive(:root?).and_return(true)
        # stubbed to false, as Windows catalogs don't add users / groups
<<<<<<< HEAD
        Puppet::Util::Platform.stubs(:windows?).returns false
=======
        allow(Puppet.features).to receive(:microsoft_windows?).and_return(false)
>>>>>>> c4b0f889

        @settings.define_settings :foo,
            :mkusers => { :type => :boolean, :default => true, :desc => "e" },
            :user => { :default => "suser", :desc => "doc" },
            :group => { :default => "sgroup", :desc => "doc" }
        @settings.define_settings :other, :otherdir => {:type => :directory, :default => "/otherdir", :desc => "a", :owner => "service", :group => "service"}

        @catalog = @settings.to_catalog
      end

      it "should add each specified user and group to the catalog if :mkusers is a valid setting, is enabled, and we're running as root" do
        expect(@catalog.resource(:user, "suser")).to be_instance_of(Puppet::Resource)
        expect(@catalog.resource(:group, "sgroup")).to be_instance_of(Puppet::Resource)
      end

      it "should only add users and groups to the catalog from specified sections" do
        @settings.define_settings :yay, :yaydir => { :type => :directory, :default => "/yaydir", :desc => "a", :owner => "service", :group => "service"}
        catalog = @settings.to_catalog(:other)
        expect(catalog.resource(:user, "jane")).to be_nil
        expect(catalog.resource(:group, "billy")).to be_nil
      end

      it "should not add users or groups to the catalog if :mkusers not running as root" do
        allow(Puppet.features).to receive(:root?).and_return(false)

        catalog = @settings.to_catalog
        expect(catalog.resource(:user, "suser")).to be_nil
        expect(catalog.resource(:group, "sgroup")).to be_nil
      end

      it "should not add users or groups to the catalog if :mkusers is not a valid setting" do
        allow(Puppet.features).to receive(:root?).and_return(true)
        settings = Puppet::Settings.new
        settings.define_settings :other, :otherdir => {:type => :directory, :default => "/otherdir", :desc => "a", :owner => "service", :group => "service"}

        catalog = settings.to_catalog
        expect(catalog.resource(:user, "suser")).to be_nil
        expect(catalog.resource(:group, "sgroup")).to be_nil
      end

      it "should not add users or groups to the catalog if :mkusers is a valid setting but is disabled" do
        @settings[:mkusers] = false
        @settings.stubs(:service_user_available?).returns(false)
        @settings.stubs(:service_group_available?).returns(false)

        catalog = @settings.to_catalog
        expect(catalog.resource(:user, "suser")).to be_nil
        expect(catalog.resource(:group, "sgroup")).to be_nil
      end

      it "should not try to add users or groups to the catalog twice" do
        @settings.define_settings :yay, :yaydir => {:type => :directory, :default => "/yaydir", :desc => "a", :owner => "service", :group => "service"}

        # This would fail if users/groups were added twice
        expect { @settings.to_catalog }.not_to raise_error
      end

      it "should set :ensure to :present on each created user and group" do
        expect(@catalog.resource(:user, "suser")[:ensure]).to eq(:present)
        expect(@catalog.resource(:group, "sgroup")[:ensure]).to eq(:present)
      end

      it "should set each created user's :gid to the service group" do
        expect(@settings.to_catalog.resource(:user, "suser")[:gid]).to eq("sgroup")
      end

      it "should not attempt to manage the root user" do
        allow(Puppet.features).to receive(:root?).and_return(true)
        @settings.define_settings :foo, :foodir => {:type => :directory, :default => "/foodir", :desc => "a", :owner => "root", :group => "service"}

        expect(@settings.to_catalog.resource(:user, "root")).to be_nil
      end
    end
  end

  it "should be able to be converted to a manifest" do
    expect(Puppet::Settings.new).to respond_to(:to_manifest)
  end

  describe "when being converted to a manifest" do
    it "should produce a string with the code for each resource joined by two carriage returns" do
      @settings = Puppet::Settings.new
      @settings.define_settings :main,
          :maindir => { :type => :directory, :default => "/maindir", :desc => "a"},
          :seconddir => { :type => :directory, :default => "/seconddir", :desc => "a"}

      main = double('main_resource', :ref => "File[/maindir]")
      expect(main).to receive(:to_manifest).and_return("maindir")
      expect(main).to receive(:'[]').with(:alias).and_return(nil)
      second = double('second_resource', :ref => "File[/seconddir]")
      expect(second).to receive(:to_manifest).and_return("seconddir")
      expect(second).to receive(:'[]').with(:alias).and_return(nil)

      expect(@settings.setting(:maindir)).to receive(:to_resource).and_return(main)
      expect(@settings.setting(:seconddir)).to receive(:to_resource).and_return(second)

      expect(@settings.to_manifest.split("\n\n").sort).to eq(%w{maindir seconddir})
    end
  end

  describe "when using sections of the configuration to manage the local host" do
    before do
      @settings = Puppet::Settings.new
      allow(@settings).to receive(:service_user_available?).and_return(true)
      allow(@settings).to receive(:service_group_available?).and_return(true)
      @settings.define_settings :main, :noop => { :default => false, :desc => "", :type => :boolean }
      @settings.define_settings :main,
          :maindir => { :type => :directory, :default => make_absolute("/maindir"), :desc => "a" },
          :seconddir => { :type => :directory, :default => make_absolute("/seconddir"), :desc => "a"}
      @settings.define_settings :main, :user => { :default => "suser", :desc => "doc" }, :group => { :default => "sgroup", :desc => "doc" }
      @settings.define_settings :other, :otherdir => {:type => :directory, :default => make_absolute("/otherdir"), :desc => "a", :owner => "service", :group => "service", :mode => '0755'}
      @settings.define_settings :third, :thirddir => { :type => :directory, :default => make_absolute("/thirddir"), :desc => "b"}
      @settings.define_settings :files, :myfile => {:type => :file, :default => make_absolute("/myfile"), :desc => "a", :mode => '0755'}
    end

    it "should create a catalog with the specified sections" do
      expect(@settings).to receive(:to_catalog).with(:main, :other).and_return(Puppet::Resource::Catalog.new("foo"))
      @settings.use(:main, :other)
    end

    it "should canonicalize the sections" do
      expect(@settings).to receive(:to_catalog).with(:main, :other).and_return(Puppet::Resource::Catalog.new("foo"))
      @settings.use("main", "other")
    end

    it "should ignore sections that have already been used" do
      expect(@settings).to receive(:to_catalog).with(:main).and_return(Puppet::Resource::Catalog.new("foo"))
      @settings.use(:main)
      expect(@settings).to receive(:to_catalog).with(:other).and_return(Puppet::Resource::Catalog.new("foo"))
      @settings.use(:main, :other)
    end

    it "should convert the created catalog to a RAL catalog" do
      @catalog = Puppet::Resource::Catalog.new("foo")
      expect(@settings).to receive(:to_catalog).with(:main).and_return(@catalog)

      expect(@catalog).to receive(:to_ral).and_return(@catalog)
      @settings.use(:main)
    end

    it "should specify that it is not managing a host catalog" do
      catalog = Puppet::Resource::Catalog.new("foo")
      expect(catalog).to receive(:apply)
      expect(@settings).to receive(:to_catalog).and_return(catalog)

      allow(catalog).to receive(:to_ral).and_return(catalog)

      expect(catalog).to receive(:host_config=).with(false)

      @settings.use(:main)
    end

    it "should support a method for re-using all currently used sections" do
      expect(@settings).to receive(:to_catalog).with(:main, :third).exactly(2).times.and_return(Puppet::Resource::Catalog.new("foo"))

      @settings.use(:main, :third)
      @settings.reuse
    end

    it "should fail with an appropriate message if any resources fail" do
      @catalog = Puppet::Resource::Catalog.new("foo")
      allow(@catalog).to receive(:to_ral).and_return(@catalog)
      expect(@settings).to receive(:to_catalog).and_return(@catalog)

      @trans = double("transaction")
      expect(@catalog).to receive(:apply).and_yield(@trans)

      expect(@trans).to receive(:any_failed?).and_return(true)

      resource = Puppet::Type.type(:notify).new(:title => 'failed')
      status = Puppet::Resource::Status.new(resource)
      event = Puppet::Transaction::Event.new(
        :name => 'failure',
        :status => 'failure',
        :message => 'My failure')
      status.add_event(event)

      report = Puppet::Transaction::Report.new('apply')
      report.add_resource_status(status)

      expect(@trans).to receive(:report).and_return(report)

      expect(@settings).to receive(:raise).with(/My failure/)
      @settings.use(:whatever)
    end
  end

  describe "when dealing with printing configs" do
    before do
      @settings = Puppet::Settings.new
      #these are the magic default values
      allow(@settings).to receive(:value).with(:configprint).and_return("")
      allow(@settings).to receive(:value).with(:genconfig).and_return(false)
      allow(@settings).to receive(:value).with(:genmanifest).and_return(false)
      allow(@settings).to receive(:value).with(:environment).and_return(nil)
    end

    describe "when checking print_config?" do
      it "should return false when the :configprint, :genconfig and :genmanifest are not set" do
        expect(@settings.print_configs?).to be_falsey
      end

      it "should return true when :configprint has a value" do
        allow(@settings).to receive(:value).with(:configprint).and_return("something")
        expect(@settings.print_configs?).to be_truthy
      end

      it "should return true when :genconfig has a value" do
        allow(@settings).to receive(:value).with(:genconfig).and_return(true)
        expect(@settings.print_configs?).to be_truthy
      end

      it "should return true when :genmanifest has a value" do
        allow(@settings).to receive(:value).with(:genmanifest).and_return(true)
        expect(@settings.print_configs?).to be_truthy
      end
    end

    describe "when printing configs" do
      describe "when :configprint has a value" do
        it "should call print_config_options" do
          allow(@settings).to receive(:value).with(:configprint).and_return("something")
          expect(@settings).to receive(:print_config_options)
          @settings.print_configs
        end

        it "should get the value of the option using the environment" do
          allow(@settings).to receive(:value).with(:configprint).and_return("something")
          allow(@settings).to receive(:include?).with("something").and_return(true)
          expect(@settings).to receive(:value).with(:environment).and_return("env")
          expect(@settings).to receive(:value).with("something", "env").and_return("foo")
          allow(@settings).to receive(:puts).with("foo")
          @settings.print_configs
        end

        it "should print the value of the option" do
          allow(@settings).to receive(:value).with(:configprint).and_return("something")
          allow(@settings).to receive(:include?).with("something").and_return(true)
          allow(@settings).to receive(:value).with("something", nil).and_return("foo")
          expect(@settings).to receive(:puts).with("foo")
          @settings.print_configs
        end

        it "should print the value pairs if there are multiple options" do
          allow(@settings).to receive(:value).with(:configprint).and_return("bar,baz")
          allow(@settings).to receive(:include?).with("bar").and_return(true)
          allow(@settings).to receive(:include?).with("baz").and_return(true)
          allow(@settings).to receive(:value).with("bar", nil).and_return("foo")
          allow(@settings).to receive(:value).with("baz", nil).and_return("fud")
          expect(@settings).to receive(:puts).with("bar = foo")
          expect(@settings).to receive(:puts).with("baz = fud")
          @settings.print_configs
        end

        it "should return true after printing" do
          allow(@settings).to receive(:value).with(:configprint).and_return("something")
          allow(@settings).to receive(:include?).with("something").and_return(true)
          allow(@settings).to receive(:value).with("something", nil).and_return("foo")
          allow(@settings).to receive(:puts).with("foo")
          expect(@settings.print_configs).to be_truthy
        end

        it "should return false if a config param is not found" do
          allow(@settings).to receive(:puts)
          allow(@settings).to receive(:value).with(:configprint).and_return("something")
          allow(@settings).to receive(:include?).with("something").and_return(false)
          expect(@settings.print_configs).to be_falsey
        end
      end

      describe "when genconfig is true" do
        before do
          allow(@settings).to receive(:puts)
        end

        it "should call to_config" do
          allow(@settings).to receive(:value).with(:genconfig).and_return(true)
          expect(@settings).to receive(:to_config)
          @settings.print_configs
        end

        it "should return true from print_configs" do
          allow(@settings).to receive(:value).with(:genconfig).and_return(true)
          allow(@settings).to receive(:to_config)
          expect(@settings.print_configs).to be_truthy
        end
      end

      describe "when genmanifest is true" do
        before do
          allow(@settings).to receive(:puts)
        end

        it "should call to_config" do
          allow(@settings).to receive(:value).with(:genmanifest).and_return(true)
          expect(@settings).to receive(:to_manifest)
          @settings.print_configs
        end

        it "should return true from print_configs" do
          allow(@settings).to receive(:value).with(:genmanifest).and_return(true)
          allow(@settings).to receive(:to_manifest)
          expect(@settings.print_configs).to be_truthy
        end
      end
    end
  end

  describe "when determining if the service user is available" do
    let(:settings) do
      settings = Puppet::Settings.new
      settings.define_settings :main, :user => { :default => nil, :desc => "doc" }
      settings
    end

    def a_user_type_for(username)
      user = double('user')
      expect(Puppet::Type.type(:user)).to receive(:new).with(hash_including(name: username)).and_return(user)
      user
    end

    it "should return false if there is no user setting" do
      expect(settings).not_to be_service_user_available
    end

    it "should return false if the user provider says the user is missing" do
      settings[:user] = "foo"

      expect(a_user_type_for("foo")).to receive(:exists?).and_return(false)

      expect(settings).not_to be_service_user_available
    end

    it "should return true if the user provider says the user is present" do
      settings[:user] = "foo"

      expect(a_user_type_for("foo")).to receive(:exists?).and_return(true)

      expect(settings).to be_service_user_available
    end

    it "caches the result of determining if the user is present" do
      settings[:user] = "foo"

      expect(a_user_type_for("foo")).to receive(:exists?).and_return(true)
      expect(settings).to be_service_user_available

      expect(settings).to be_service_user_available
    end
  end

  describe "when determining if the service group is available" do
    let(:settings) do
      settings = Puppet::Settings.new
      settings.define_settings :main, :group => { :default => nil, :desc => "doc" }
      settings
    end

    def a_group_type_for(groupname)
      group = double('group')
      expect(Puppet::Type.type(:group)).to receive(:new).with(hash_including(name: groupname)).and_return(group)
      group
    end

    it "should return false if there is no group setting" do
      expect(settings).not_to be_service_group_available
    end

    it "should return false if the group provider says the group is missing" do
      settings[:group] = "foo"

      expect(a_group_type_for("foo")).to receive(:exists?).and_return(false)

      expect(settings).not_to be_service_group_available
    end

    it "should return true if the group provider says the group is present" do
      settings[:group] = "foo"

      expect(a_group_type_for("foo")).to receive(:exists?).and_return(true)

      expect(settings).to be_service_group_available
    end

    it "caches the result of determining if the group is present" do
      settings[:group] = "foo"

      expect(a_group_type_for("foo")).to receive(:exists?).and_return(true)
      expect(settings).to be_service_group_available

      expect(settings).to be_service_group_available
    end
  end

  describe "when dealing with command-line options" do
    let(:settings) { Puppet::Settings.new }

    it "should get options from Puppet.settings.optparse_addargs" do
      expect(settings).to receive(:optparse_addargs).and_return([])

      settings.send(:parse_global_options, [])
    end

    it "should add options to OptionParser" do
      allow(settings).to receive(:optparse_addargs).and_return([["--option","-o", "Funny Option", :NONE]])
      expect(settings).to receive(:handlearg).with("--option", true)
      settings.send(:parse_global_options, ["--option"])
    end

    it "should not die if it sees an unrecognized option, because the app/face may handle it later" do
      expect { settings.send(:parse_global_options, ["--topuppet", "value"]) } .to_not raise_error
    end

    it "should not pass an unrecognized option to handleargs" do
      expect(settings).not_to receive(:handlearg).with("--topuppet", "value")
      expect { settings.send(:parse_global_options, ["--topuppet", "value"]) } .to_not raise_error
    end

    it "should pass valid puppet settings options to handlearg even if they appear after an unrecognized option" do
      allow(settings).to receive(:optparse_addargs).and_return([["--option","-o", "Funny Option", :NONE]])
      expect(settings).to receive(:handlearg).with("--option", true)
      settings.send(:parse_global_options, ["--invalidoption", "--option"])
    end

    it "should transform boolean option to normal form" do
      expect(Puppet::Settings.clean_opt("--[no-]option", true)).to eq(["--option", true])
    end

    it "should transform boolean option to no- form" do
      expect(Puppet::Settings.clean_opt("--[no-]option", false)).to eq(["--no-option", false])
    end

    it "should set preferred run mode from --run_mode <foo> string without error" do
      args = ["--run_mode", "master"]
      expect(settings).not_to receive(:handlearg).with("--run_mode", "master")
      expect { settings.send(:parse_global_options, args) } .to_not raise_error
      expect(Puppet.settings.preferred_run_mode).to eq(:master)
      expect(args.empty?).to eq(true)
    end

    it "should set preferred run mode from --run_mode=<foo> string without error" do
      args = ["--run_mode=master"]
      expect(settings).not_to receive(:handlearg).with("--run_mode", "master")
      expect { settings.send(:parse_global_options, args) }.to_not raise_error
      expect(Puppet.settings.preferred_run_mode).to eq(:master)
      expect(args.empty?).to eq(true)
    end
  end

  describe "default_certname" do
    describe "using hostname and domain" do
      before :each do
        allow(Puppet::Settings).to receive(:hostname_fact).and_return("testhostname")
        allow(Puppet::Settings).to receive(:domain_fact).and_return("domain.test.")
      end

      it "should use both to generate fqdn" do
        expect(Puppet::Settings.default_certname).to match(/testhostname\.domain\.test/)
      end
      it "should remove trailing dots from fqdn" do
        expect(Puppet::Settings.default_certname).to eq('testhostname.domain.test')
      end
    end

    describe "using just hostname" do
      before :each do
        allow(Puppet::Settings).to receive(:hostname_fact).and_return("testhostname")
        allow(Puppet::Settings).to receive(:domain_fact).and_return("")
      end

      it "should use only hostname to generate fqdn" do
        expect(Puppet::Settings.default_certname).to eq("testhostname")
      end
      it "should removing trailing dots from fqdn" do
        expect(Puppet::Settings.default_certname).to eq("testhostname")
      end
    end
  end
end<|MERGE_RESOLUTION|>--- conflicted
+++ resolved
@@ -1466,11 +1466,7 @@
       before do
         allow(Puppet.features).to receive(:root?).and_return(true)
         # stubbed to false, as Windows catalogs don't add users / groups
-<<<<<<< HEAD
-        Puppet::Util::Platform.stubs(:windows?).returns false
-=======
-        allow(Puppet.features).to receive(:microsoft_windows?).and_return(false)
->>>>>>> c4b0f889
+        allow(Puppet::Util::Platform).to receive(:windows?).and_return(false)
 
         @settings.define_settings :foo,
             :mkusers => { :type => :boolean, :default => true, :desc => "e" },
@@ -1513,8 +1509,8 @@
 
       it "should not add users or groups to the catalog if :mkusers is a valid setting but is disabled" do
         @settings[:mkusers] = false
-        @settings.stubs(:service_user_available?).returns(false)
-        @settings.stubs(:service_group_available?).returns(false)
+        allow(@settings).to receive(:service_user_available?).and_return(false)
+        allow(@settings).to receive(:service_group_available?).and_return(false)
 
         catalog = @settings.to_catalog
         expect(catalog.resource(:user, "suser")).to be_nil
