--- conflicted
+++ resolved
@@ -37,13 +37,8 @@
   before do
     described_class.stubs(:command).with(:pkg) { '/usr/local/sbin/pkg' }
 
-<<<<<<< HEAD
     info = File.read(my_fixture('pkg.query'))
-    provider_class.stubs(:get_query).returns(info)
-=======
-    info = File.read(my_fixture('pkg.info'))
     described_class.stubs(:get_query).returns(info)
->>>>>>> e7c3983c
 
     version_list = File.read(my_fixture('pkg.version'))
     described_class.stubs(:get_version_list).returns(version_list)
@@ -127,24 +122,15 @@
 
   context "#query" do
     it "should return the installed version if present" do
-<<<<<<< HEAD
       pkg_query_zsh = File.read(my_fixture('pkg.query.zsh'))
-      provider_class.stubs(:get_resource_info).with('zsh').returns(pkg_query_zsh)
-      provider_class.prefetch({installed_name => installed_resource})
+      described_class.stubs(:get_resource_info).with('zsh').returns(pkg_query_zsh)
+      described_class.prefetch({installed_name => installed_resource})
       expect(installed_provider.query).to be >= {:version=>'5.0.2_1'}
     end
 
     it "should return nil if not present" do
-      provider_class.stubs(:get_resource_info).with('bash').raises(Puppet::ExecutionFailure, 'An error occurred')
-=======
-      described_class.prefetch({installed_name => installed_resource})
-      expect(installed_provider.query).to eq({:version=>'5.0.2_1'})
-    end
+      described_class.stubs(:get_resource_info).with('bash').raises(Puppet::ExecutionFailure, 'An error occurred')
 
-    it "should return nil if not present" do
-      fixture = File.read(my_fixture('pkg.query_absent'))
-      described_class.stubs(:get_resource_info).with('bash').returns(fixture)
->>>>>>> e7c3983c
       expect(provider.query).to equal(nil)
     end
   end
@@ -162,7 +148,7 @@
     end
 
     it "should call update to upgrade the version" do
-      provider_class.stubs(:get_resource_info).with('ftp/curl').returns('curl 7.61.1 ftp/curl')
+      described_class.stubs(:get_resource_info).with('ftp/curl').returns('curl 7.61.1 ftp/curl')
 
       resource = Puppet::Type.type(:package).new(
         :name     => 'ftp/curl',
@@ -179,23 +165,17 @@
   describe "get_latest_version" do
     it "should rereturn nil when the current package is the latest" do
       version_list = File.read(my_fixture('pkg.version'))
-<<<<<<< HEAD
-      provider_class.stubs(:get_version_list).returns(version_list)
-      nmap_latest_version = provider_class.get_latest_version('security/nmap')
-=======
-      nmap_latest_version = described_class.get_latest_version('security/nmap', version_list)
->>>>>>> e7c3983c
+      described_class.stubs(:get_version_list).returns(version_list)
+      nmap_latest_version = described_class.get_latest_version('security/nmap')
+
       expect(nmap_latest_version).to be_nil
     end
 
     it "should match the package name exactly" do
       version_list = File.read(my_fixture('pkg.version'))
-<<<<<<< HEAD
-      provider_class.stubs(:get_version_list).returns(version_list)
-      bash_comp_latest_version = provider_class.get_latest_version('shells/bash-completion')
-=======
-      bash_comp_latest_version = described_class.get_latest_version('shells/bash-completion', version_list)
->>>>>>> e7c3983c
+      described_class.stubs(:get_version_list).returns(version_list)
+      bash_comp_latest_version = described_class.get_latest_version('shells/bash-completion')
+
       expect(bash_comp_latest_version).to eq('2.1_3')
     end
   end
