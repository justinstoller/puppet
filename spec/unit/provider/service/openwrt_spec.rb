--- conflicted
+++ resolved
@@ -1,13 +1,9 @@
 require 'spec_helper'
 
-<<<<<<< HEAD
 describe 'Puppet::Type::Service::Provider::Openwrt',
     :if => Puppet.features.posix? && !Puppet::Util::Platform.jruby? do
   let(:provider_class) { Puppet::Type.type(:service).provider(:openwrt) }
 
-=======
-describe Puppet::Type.type(:service).provider(:openwrt), :if => Puppet.features.posix? do
->>>>>>> c4b0f889
   let(:resource) do
     resource = double('resource')
     allow(resource).to receive(:[]).and_return(nil)
@@ -18,13 +14,8 @@
   end
 
   let(:provider) do
-<<<<<<< HEAD
     provider = provider_class.new
-    provider.stubs(:get).with(:hasstatus).returns false
-=======
-    provider = described_class.new
     allow(provider).to receive(:get).with(:hasstatus).and_return(false)
->>>>>>> c4b0f889
 
     provider
   end
@@ -46,13 +37,8 @@
 
   operatingsystem = 'openwrt'
   it "should be the default provider on #{operatingsystem}" do
-<<<<<<< HEAD
-    Facter.expects(:value).with(:operatingsystem).returns(operatingsystem)
+    expect(Facter).to receive(:value).with(:operatingsystem).and_return(operatingsystem)
     expect(provider_class.default?).to be_truthy
-=======
-    expect(Facter).to receive(:value).with(:operatingsystem).and_return(operatingsystem)
-    expect(described_class.default?).to be_truthy
->>>>>>> c4b0f889
   end
 
   # test self.instances
@@ -67,11 +53,7 @@
 
     it "should return instances for all services" do
       services.each do |inst|
-<<<<<<< HEAD
-        provider_class.expects(:new).with{|hash| hash[:name] == inst && hash[:path] == '/etc/init.d'}.returns("#{inst}_instance")
-=======
-        expect(described_class).to receive(:new).with(hash_including(name: inst, path: '/etc/init.d')).and_return("#{inst}_instance")
->>>>>>> c4b0f889
+        expect(provider_class).to receive(:new).with(hash_including(:name => inst, :path => '/etc/init.d')).and_return("#{inst}_instance")
       end
       results = services.collect {|x| "#{x}_instance"}
       expect(provider_class.instances).to eq(results)
