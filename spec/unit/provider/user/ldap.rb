#!/usr/bin/env ruby
#
#  Created by Luke Kanies on 2008-3-10.
#  Copyright (c) 2006. All rights reserved.

require File.dirname(__FILE__) + '/../../../spec_helper'

provider_class = Puppet::Type.type(:user).provider(:ldap)

describe provider_class do
    it "should have the Ldap provider class as its baseclass" do
        provider_class.superclass.should equal(Puppet::Provider::Ldap)
    end

    it "should manage :posixAccount and :person objectclasses" do
        provider_class.manager.objectclasses.should == [:posixAccount, :person]
    end

    it "should use 'ou=People' as its relative base" do
        provider_class.manager.location.should == "ou=People"
    end

    it "should use :uid as its rdn" do
        provider_class.manager.rdn.should == :uid
    end

<<<<<<< HEAD
    it "should be able to manage passwords" do
        provider_class.should be_manages_passwords
=======
    it "should use the ldap group provider to convert group names to numbers" do
        provider = provider_class.new(:name => "foo")
        Puppet::Type.type(:group).provider(:ldap).expects(:name2id).with("bar").returns 10

        provider.gid = 'bar'
        provider.gid.should == 10
>>>>>>> c751e4ee
    end

    {:name => "uid",
        :password => "userPassword",
        :comment => "cn",
        :uid => "uidNumber",
        :gid => "gidNumber",
        :home => "homeDirectory",
        :shell => "loginShell"
    }.each do |puppet, ldap|
        it "should map :#{puppet.to_s} to '#{ldap}'" do
            provider_class.manager.ldap_name(puppet).should == ldap
        end
    end

    describe "when being created" do
        before do
            # So we don't try to actually talk to ldap
            @connection = mock 'connection'
            provider_class.manager.stubs(:connect).yields @connection
        end

        it "should generate the sn as the last field of the cn" do
            resource = stub 'resource', :should => %w{whatever}
            resource.stubs(:should).with(:comment).returns ["Luke Kanies"]
            resource.stubs(:should).with(:ensure).returns :present
            instance = provider_class.new(:name => "luke", :ensure => :absent)
            instance.stubs(:resource).returns resource

            @connection.expects(:add).with { |dn, attrs| attrs["sn"] == ["Kanies"] }

            instance.create
            instance.flush
        end

        describe "with no uid specified" do
            it "should pick the first available UID after the largest existing UID" do
                low = {:name=>["luke"], :shell=>:absent, :uid=>["600"], :home=>["/h"], :gid=>["1000"], :password=>["blah"], :comment=>["l k"]}
                high = {:name=>["testing"], :shell=>:absent, :uid=>["640"], :home=>["/h"], :gid=>["1000"], :password=>["blah"], :comment=>["t u"]}
                provider_class.manager.expects(:search).returns([low, high])

                resource = stub 'resource', :should => %w{whatever}
                resource.stubs(:should).with(:uid).returns nil
                resource.stubs(:should).with(:ensure).returns :present
                instance = provider_class.new(:name => "luke", :ensure => :absent)
                instance.stubs(:resource).returns resource

                @connection.expects(:add).with { |dn, attrs| attrs["uidNumber"] == ["641"] }

                instance.create
                instance.flush
            end

            it "should pick 501 of no users exist" do
                provider_class.manager.expects(:search).returns nil

                resource = stub 'resource', :should => %w{whatever}
                resource.stubs(:should).with(:uid).returns nil
                resource.stubs(:should).with(:ensure).returns :present
                instance = provider_class.new(:name => "luke", :ensure => :absent)
                instance.stubs(:resource).returns resource

                @connection.expects(:add).with { |dn, attrs| attrs["uidNumber"] == ["501"] }

                instance.create
                instance.flush
            end
        end
    end

    describe "when flushing" do
        before do
            provider_class.stubs(:suitable?).returns true

            @instance = provider_class.new(:name => "myname", :groups => %w{whatever}, :uid => "400")
        end

        it "should remove the :groups value before updating" do
            @instance.class.manager.expects(:update).with { |name, ldap, puppet| puppet[:groups].nil? }

            @instance.flush
        end

        it "should empty the property hash" do
            @instance.class.manager.stubs(:update)

            @instance.flush

            @instance.uid.should == :absent
        end

        it "should empty the ldap property hash" do
            @instance.class.manager.stubs(:update)

            @instance.flush

            @instance.ldap_properties[:uid].should be_nil
        end
    end

    describe "when checking group membership" do
        before do
            @groups = Puppet::Type.type(:group).provider(:ldap)
            @group_manager = @groups.manager
            provider_class.stubs(:suitable?).returns true

            @instance = provider_class.new(:name => "myname")
        end

        it "should show its group membership as the list of all groups returned by an ldap query of group memberships" do
            one = {:name => "one"}
            two = {:name => "two"}
            @group_manager.expects(:search).with("memberUid=myname").returns([one, two])

            @instance.groups.should == "one,two"
        end

        it "should show its group membership as :absent if no matching groups are found in ldap" do
            @group_manager.expects(:search).with("memberUid=myname").returns(nil)

            @instance.groups.should == :absent
        end

        it "should cache the group value" do
            @group_manager.expects(:search).with("memberUid=myname").once.returns nil

            @instance.groups
            @instance.groups.should == :absent
        end
    end

    describe "when modifying group membership" do
        before do
            @groups = Puppet::Type.type(:group).provider(:ldap)
            @group_manager = @groups.manager
            provider_class.stubs(:suitable?).returns true

            @one = {:name => "one", :gid => "500"}
            @group_manager.stubs(:find).with("one").returns(@one)

            @two = {:name => "one", :gid => "600"}
            @group_manager.stubs(:find).with("two").returns(@two)

            @instance = provider_class.new(:name => "myname")

            @instance.stubs(:groups).returns :absent
        end

        it "should fail if the group does not exist" do
            @group_manager.expects(:find).with("mygroup").returns nil

            lambda { @instance.groups = "mygroup" }.should raise_error(Puppet::Error)
        end

        it "should only pass the attributes it cares about to the group manager" do
            @group_manager.expects(:update).with { |name, attrs| attrs[:gid].nil? }

            @instance.groups = "one"
        end

        it "should always include :ensure => :present in the current values" do
            @group_manager.expects(:update).with { |name, is, should| is[:ensure] == :present }

            @instance.groups = "one"
        end

        it "should always include :ensure => :present in the desired values" do
            @group_manager.expects(:update).with { |name, is, should| should[:ensure] == :present }

            @instance.groups = "one"
        end

        it "should always pass the group's original member list" do
            @one[:members] = %w{yay ness}
            @group_manager.expects(:update).with { |name, is, should| is[:members] == %w{yay ness} }

            @instance.groups = "one"
        end

        it "should find the group again when resetting its member list, so it has the full member list" do
            @group_manager.expects(:find).with("one").returns(@one)

            @group_manager.stubs(:update)

            @instance.groups = "one"
        end

        describe "for groups that have no members" do
            it "should create a new members attribute with its value being the user's name" do
                @group_manager.expects(:update).with { |name, is, should| should[:members] == %w{myname} }

                @instance.groups = "one"
            end
        end

        describe "for groups it is being removed from" do
            it "should replace the group's member list with one missing the user's name" do
                @one[:members] = %w{myname a}
                @two[:members] = %w{myname b}

                @group_manager.expects(:update).with { |name, is, should| name == "two" and should[:members] == %w{b} }

                @instance.stubs(:groups).returns "one,two"
                @instance.groups = "one"
            end

            it "should mark the member list as empty if there are no remaining members" do
                @one[:members] = %w{myname}
                @two[:members] = %w{myname b}

                @group_manager.expects(:update).with { |name, is, should| name == "one" and should[:members] == :absent }

                @instance.stubs(:groups).returns "one,two"
                @instance.groups = "two"
            end
        end

        describe "for groups that already have members" do
            it "should replace each group's member list with a new list including the user's name" do
                @one[:members] = %w{a b}
                @group_manager.expects(:update).with { |name, is, should| should[:members] == %w{a b myname} }
                @two[:members] = %w{b c}
                @group_manager.expects(:update).with { |name, is, should| should[:members] == %w{b c myname} }

                @instance.groups = "one,two"
            end
        end

        describe "for groups of which it is a member" do
            it "should do nothing" do
                @one[:members] = %w{a b}
                @group_manager.expects(:update).with { |name, is, should| should[:members] == %w{a b myname} }

                @two[:members] = %w{c myname}
                @group_manager.expects(:update).with { |name, *other| name == "two" }.never

                @instance.stubs(:groups).returns "two"

                @instance.groups = "one,two"
            end
        end
    end
end<|MERGE_RESOLUTION|>--- conflicted
+++ resolved
@@ -24,17 +24,15 @@
         provider_class.manager.rdn.should == :uid
     end
 
-<<<<<<< HEAD
     it "should be able to manage passwords" do
         provider_class.should be_manages_passwords
-=======
+    
     it "should use the ldap group provider to convert group names to numbers" do
         provider = provider_class.new(:name => "foo")
         Puppet::Type.type(:group).provider(:ldap).expects(:name2id).with("bar").returns 10
 
         provider.gid = 'bar'
         provider.gid.should == 10
->>>>>>> c751e4ee
     end
 
     {:name => "uid",
