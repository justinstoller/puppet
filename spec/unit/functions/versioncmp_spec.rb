--- conflicted
+++ resolved
@@ -3,12 +3,7 @@
 require 'puppet/loaders'
 
 describe "the versioncmp function" do
-<<<<<<< HEAD
-
   before(:each) do
-=======
-  before(:all) do
->>>>>>> c4b0f889
     loaders = Puppet::Pops::Loaders.new(Puppet::Node::Environment.create(:testing, []))
     Puppet.push_context({:loaders => loaders}, "test-examples")
   end
