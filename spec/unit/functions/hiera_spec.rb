require 'spec_helper'
require 'puppet_spec/scope'
require 'puppet/pops'
require 'puppet/loaders'

describe 'when calling' do
  include PuppetSpec::Scope

  let(:scope) { create_test_scope_for_node('foo') }
  let(:loaders) { Puppet::Pops::Loaders.new(Puppet::Node::Environment.create(:testing, [])) }
  let(:loader) { loaders.puppet_system_loader }

  context 'hiera' do
    let(:hiera) { loader.load(:function, 'hiera') }

    it 'should require a key argument' do
      expect { hiera.call(scope, []) }.to raise_error(ArgumentError)
    end

    it 'should raise a useful error when nil is returned' do
      expect { hiera.call(scope, 'badkey') }.to raise_error(Puppet::ParseError, /Could not find data item badkey/)
    end

    it 'should use the priority resolution_type' do
      Hiera.any_instance.expects(:lookup).with { |*args| expect(args[4]).to be(:priority) }.returns('foo_result')
      expect(hiera.call(scope, 'key')).to eql('foo_result')
    end

    it 'should propagate optional override' do
      ovr = 'the_override'
      Hiera.any_instance.expects(:lookup).with { |*args| expect(args[3]).to be(ovr) }.returns('foo_result')
      expect(hiera.call(scope, 'key', nil, ovr)).to eql('foo_result')
    end

    it 'should return default value nil when key is not found' do
       expect(hiera.call(scope, 'foo', nil)).to be_nil
    end

    it "should return default value '' when key is not found" do
      expect(hiera.call(scope, 'foo', '')).to eq('')
    end

    it 'should use default block' do
      #expect(hiera.call(scope, 'foo', lambda_1(scope, loader) { |k| "default for key '#{k}'" })).to eql("default for key 'foo'")
      expect(hiera.call(scope, 'foo') { |k| "default for key '#{k}'" }).to eql("default for key 'foo'")
    end

    it 'should propagate optional override when combined with default block' do
      ovr = {}
      Hiera::Backend::Yaml_backend.any_instance.expects(:lookup).with { |*args| expect(args[2]).to be(ovr) }.returns(nil)
      expect(hiera.call(scope, 'foo.bar', ovr) { |k| "default for key '#{k}'" }).to eql("default for key 'foo.bar'")
    end
  end

  context 'hiera_array' do
    # noinspection RubyResolve
    let(:hiera_array) { loader.load(:function, 'hiera_array') }

    it 'should require a key argument' do
      expect { hiera_array.call(scope, []) }.to raise_error(ArgumentError)
    end

    it 'should raise a useful error when nil is returned' do
      expect { hiera_array.call(scope, 'badkey') }.to raise_error(Puppet::ParseError, /Could not find data item badkey/)
    end

    it 'should use the array resolution_type' do
      Hiera.any_instance.expects(:lookup).with { |*args| expect(args[4]).to be(:array) }.returns(%w[foo bar baz])
      expect(hiera_array.call(scope, 'key', {'key' => 'foo_result'})).to eql(%w[foo bar baz])
    end

    it 'should use default block' do
      expect(hiera_array.call(scope, 'foo') { |k| ['key', k] }).to eql(%w[key foo])
    end
  end

  context 'hiera_hash' do
    let(:hiera_hash) { loader.load(:function, 'hiera_hash') }

    it 'should require a key argument' do
      expect { hiera_hash.call(scope, []) }.to raise_error(ArgumentError)
    end

    it 'should raise a useful error when nil is returned' do
      expect { hiera_hash.call(scope, 'badkey') }.to raise_error(Puppet::ParseError, /Could not find data item badkey/)
    end

    it 'should use the hash resolution_type' do
      Hiera.any_instance.expects(:lookup).with { |*args| expect(args[4]).to be(:hash) }.returns({'foo' => 'result'})
      expect(hiera_hash.call(scope, 'key', {'key' => 'foo_result'})).to eql({'foo' => 'result'})
    end

    it 'should use default block' do
      expect(hiera_hash.call(scope, 'foo') { |k| {'key' => k} }).to eql({'key' => 'foo'})
    end
  end

  context 'hiera_include' do
    let(:hiera_include) { loader.load(:function, 'hiera_include') }

    it 'should require a key argument' do
      expect { hiera_include.call(scope, []) }.to raise_error(ArgumentError)
    end

    it 'should raise a useful error when nil is returned' do
      expect { hiera_include.call(scope, 'badkey') }.to raise_error(Puppet::ParseError, /Could not find data item badkey/)
    end

    it 'should use the array resolution_type' do
<<<<<<< HEAD
      Hiera.any_instance.expects(:lookup).with { |*args| expect(args[4]).to be(:array) }.returns(%w[foo bar baz])
      hiera_include.expects(:call_function).with('include', %w[foo bar baz])
=======
      Hiera.any_instance.expects(:lookup).with { |*args| args[4].should be(:array) }.returns(%w[foo bar baz])
      hiera_include.expects(:call_function_with_scope).with(scope, 'include', %w[foo bar baz])
>>>>>>> e08014ce
      hiera_include.call(scope, 'key', {'key' => 'foo_result'})
    end

    it 'should not raise an error if the resulting hiera lookup returns an empty array' do
      Hiera.any_instance.expects(:lookup).returns []
      expect { hiera_include.call(scope, 'key') }.to_not raise_error
    end

    it 'should use default block' do
      hiera_include.expects(:call_function_with_scope).with(scope,'include', %w[key foo])
      hiera_include.call(scope, 'foo') { |k| ['key', k] }
    end
  end
end<|MERGE_RESOLUTION|>--- conflicted
+++ resolved
@@ -107,13 +107,8 @@
     end
 
     it 'should use the array resolution_type' do
-<<<<<<< HEAD
       Hiera.any_instance.expects(:lookup).with { |*args| expect(args[4]).to be(:array) }.returns(%w[foo bar baz])
-      hiera_include.expects(:call_function).with('include', %w[foo bar baz])
-=======
-      Hiera.any_instance.expects(:lookup).with { |*args| args[4].should be(:array) }.returns(%w[foo bar baz])
       hiera_include.expects(:call_function_with_scope).with(scope, 'include', %w[foo bar baz])
->>>>>>> e08014ce
       hiera_include.call(scope, 'key', {'key' => 'foo_result'})
     end
 
