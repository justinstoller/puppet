--- conflicted
+++ resolved
@@ -270,50 +270,28 @@
       @catalog = Puppet::Resource::Catalog.new
     end
 
-<<<<<<< HEAD
-      context "when dealing with non-purging resources" do
-        before do
-          @resources = Puppet::Type.type(:resources).new(:name => 'purgeable_test')
-        end
-=======
     context "when dealing with non-purging resources" do
       before do
-        @resources = Puppet::Type.type(:resources).new(:name => 'host')
-      end
->>>>>>> c4b0f889
+        @resources = Puppet::Type.type(:resources).new(:name => 'purgeable_test')
+      end
 
       it "should not generate any resource" do
         expect(@resources.generate).to be_empty
       end
     end
 
-<<<<<<< HEAD
-      context "when the catalog contains a purging resource" do
-        before do
-          @resources = Puppet::Type.type(:resources).new(:name => 'purgeable_test', :purge => true)
-          @purgeable_resource = Puppet::Type.type(:purgeable_test).new(:name => 'localhost')
-          @catalog.add_resource @resources
-        end
-
-        it "should not generate a duplicate of that resource" do
-          Puppet::Type.type(:purgeable_test).stubs(:instances).returns [@purgee]
-          @catalog.add_resource @purgee
-          expect(@resources.generate.collect { |r| r.ref }).not_to include(@purgee.ref)
-        end
-=======
     context "when the catalog contains a purging resource" do
       before do
-        @resources = Puppet::Type.type(:resources).new(:name => 'host', :purge => true)
-        @purgeable_resource = Puppet::Type.type(:host).new(:name => 'localhost', :ip => '127.0.0.1')
+        @resources = Puppet::Type.type(:resources).new(:name => 'purgeable_test', :purge => true)
+        @purgeable_resource = Puppet::Type.type(:purgeable_test).new(:name => 'localhost')
         @catalog.add_resource @resources
       end
 
       it "should not generate a duplicate of that resource" do
-        allow(Puppet::Type.type(:host)).to receive(:instances).and_return([@host1])
-        @catalog.add_resource @host1
-        expect(@resources.generate.collect { |r| r.ref }).not_to include(@host1.ref)
-      end
->>>>>>> c4b0f889
+        allow(Puppet::Type.type(:purgeable_test)).to receive(:instances).and_return([@purgee])
+        @catalog.add_resource @purgee
+        expect(@resources.generate.collect { |r| r.ref }).not_to include(@purgee.ref)
+      end
 
       it "should not include the skipped system users" do
         res = Puppet::Type.type(:resources).new :name => :user, :purge => true
@@ -328,77 +306,41 @@
         expect(names).not_to be_include("root")
       end
 
-<<<<<<< HEAD
-        context "when generating a purgeable resource" do
-          it "should be included in the generated resources" do
-            Puppet::Type.type(:purgeable_test).stubs(:instances).returns [@purgeable_resource]
-            expect(@resources.generate.collect { |r| r.ref }).to include(@purgeable_resource.ref)
-          end
-=======
       context "when generating a purgeable resource" do
         it "should be included in the generated resources" do
-          allow(Puppet::Type.type(:host)).to receive(:instances).and_return([@purgeable_resource])
+          allow(Puppet::Type.type(:purgeable_test)).to receive(:instances).and_return([@purgeable_resource])
           expect(@resources.generate.collect { |r| r.ref }).to include(@purgeable_resource.ref)
->>>>>>> c4b0f889
-        end
-      end
-
-<<<<<<< HEAD
+        end
+
         context "when the instance's do not have an ensure property" do
           it "should not be included in the generated resources" do
             @no_ensure_resource = Puppet::Type.type(:exec).new(:name => "#{File.expand_path('/usr/bin/env')} echo")
-            Puppet::Type.type(:purgeable_test).stubs(:instances).returns [@no_ensure_resource]
+            allow(Puppet::Type.type(:purgeable_test)).to receive(:instances).and_return([@no_ensure_resource])
             expect(@resources.generate.collect { |r| r.ref }).not_to include(@no_ensure_resource.ref)
           end
-=======
-      context "when the instance's do not have an ensure property" do
-        it "should not be included in the generated resources" do
-          @no_ensure_resource = Puppet::Type.type(:exec).new(:name => "#{File.expand_path('/usr/bin/env')} echo")
-          allow(Puppet::Type.type(:host)).to receive(:instances).and_return([@no_ensure_resource])
-          expect(@resources.generate.collect { |r| r.ref }).not_to include(@no_ensure_resource.ref)
->>>>>>> c4b0f889
-        end
-      end
-
-<<<<<<< HEAD
+        end
+
         context "when the instance's ensure property does not accept absent" do
           it "should not be included in the generated resources" do
             # We have a :confine block that calls execute in our upstart provider, which fails
             # on jruby. Thus, we stub it out here since we don't care to do any assertions on it.
             # This is only an issue if you're running these unit tests on a platform where upstart
             # is a default provider, like Ubuntu trusty.
-            Puppet::Util::Execution.stubs(:execute)
+            allow(Puppet::Util::Execution).to receive(:execute)
 
             @no_absent_resource = Puppet::Type.type(:service).new(:name => 'foobar')
-            Puppet::Type.type(:purgeable_test).stubs(:instances).returns [@no_absent_resource]
+            allow(Puppet::Type.type(:purgeable_test)).to receive(:instances).and_return([@no_absent_resource])
             expect(@resources.generate.collect { |r| r.ref }).not_to include(@no_absent_resource.ref)
           end
-=======
-      context "when the instance's ensure property does not accept absent" do
-        it "should not be included in the generated resources" do
-          @no_absent_resource = Puppet::Type.type(:service).new(:name => 'foobar')
-          allow(Puppet::Type.type(:host)).to receive(:instances).and_return([@no_absent_resource])
-          expect(@resources.generate.collect { |r| r.ref }).not_to include(@no_absent_resource.ref)
->>>>>>> c4b0f889
-        end
-      end
-
-<<<<<<< HEAD
+        end
+
         context "when checking the instance fails" do
           it "should not be included in the generated resources" do
             @purgeable_resource = Puppet::Type.type(:purgeable_test).new(:name => 'foobar')
-            Puppet::Type.type(:purgeable_test).stubs(:instances).returns [@purgeable_resource]
-            @resources.expects(:check).with(@purgeable_resource).returns(false)
+            allow(Puppet::Type.type(:purgeable_test)).to receive(:instances).and_return([@purgeable_resource])
+            expect(@resources).to receive(:check).with(@purgeable_resource).and_return(false)
             expect(@resources.generate.collect { |r| r.ref }).not_to include(@purgeable_resource.ref)
           end
-=======
-      context "when checking the instance fails" do
-        it "should not be included in the generated resources" do
-          @purgeable_resource = Puppet::Type.type(:host).new(:name => 'foobar')
-          allow(Puppet::Type.type(:host)).to receive(:instances).and_return([@purgeable_resource])
-          expect(@resources).to receive(:check).with(@purgeable_resource).and_return(false)
-          expect(@resources.generate.collect { |r| r.ref }).not_to include(@purgeable_resource.ref)
->>>>>>> c4b0f889
         end
       end
     end
