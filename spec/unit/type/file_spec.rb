--- conflicted
+++ resolved
@@ -39,15 +39,8 @@
       it "should accept and preserve a double-slash at the start of the path" do
         expect {
           file[:path] = "//tmp/xxx"
-<<<<<<< HEAD
           file[:path].should == '//tmp/xxx'
-        }.should_not raise_error
-=======
-          # REVISIT: This should be wrong, later.  See the next test.
-          # --daniel 2011-01-31
-          file[:path].should == '/tmp/xxx'
         }.to_not raise_error
->>>>>>> 3710c2d8
       end
     end
 
@@ -72,13 +65,8 @@
         file[:path].should == "X:/"
       end
 
-<<<<<<< HEAD
       it "should not accept a drive letter without a slash" do
-        lambda { file[:path] = "X:" }.should raise_error(/File paths must be fully qualified/)
-=======
-      it "should not accept a drive letter without a slash", :'fails_on_ruby_1.9.2' => true do
         expect { file[:path] = "X:" }.to raise_error(/File paths must be fully qualified/)
->>>>>>> 3710c2d8
       end
 
       describe "when using UNC filenames", :if => Puppet.features.microsoft_windows? do
