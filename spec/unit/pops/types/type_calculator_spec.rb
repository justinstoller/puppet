--- conflicted
+++ resolved
@@ -116,17 +116,16 @@
     PUnitType::DEFAULT
   end
 
-<<<<<<< HEAD
   def runtime_t(t, c)
     TypeFactory.runtime(t, c)
   end
 
   def object_t(hash)
     TypeFactory.object(hash)
-=======
+  end
+
   def iterable_t(t = nil)
     TypeFactory.iterable(t)
->>>>>>> d4063d3c
   end
 
   def types
@@ -1749,7 +1748,7 @@
       end
 
       it 'An alias for a Type that describes an Iterable instance is assignable to Iterable' do
-        t = type_alias_t('MyType', 'Enum[a,b]').resolve(parser, nil)
+        t = type_alias_t('MyType', 'Enum[a,b]').resolve(nil)
 
         # True because String is iterable and an instance of Enum is a String
         expect(calculator.assignable?(iterable_t, t)).to be_truthy
@@ -2046,7 +2045,7 @@
       end
 
       it 'should consider t an instance of Iterable when aliased type is Iterable' do
-        t = type_alias_t('Alias', 'Enum[a, b]').resolve(parser, nil)
+        t = type_alias_t('Alias', 'Enum[a, b]').resolve(nil)
         expect(calculator.instance?(iterable_t, t)).to be_truthy
       end
 
