--- conflicted
+++ resolved
@@ -3,7 +3,6 @@
 require 'puppet/indirector/exec'
 
 describe Puppet::Indirector::Exec do
-<<<<<<< HEAD
   before :all do
     class Puppet::ExecTestModel
       extend Puppet::Indirector
@@ -11,19 +10,8 @@
     end
 
     class Puppet::ExecTestModel::Exec < Puppet::Indirector::Exec
-=======
-  let(:path) { File.expand_path('/echo') }
-  let(:arguments) { {:failonfail => true, :combine => false } }
-
-  before :each do
-    @indirection = Puppet::Indirector::Indirection.new(nil, :testing)
-
-    module Testing; end
-    @exec_class = class Testing::MyTesting < Puppet::Indirector::Exec
->>>>>>> c4b0f889
       attr_accessor :command
     end
-<<<<<<< HEAD
 
     Puppet::ExecTestModel.indirection.terminus_class = :exec
   end
@@ -40,18 +28,6 @@
   let(:arguments) { {:failonfail => true, :combine => false } }
 
   before(:each) { terminus.command = [path] }
-=======
-
-    @searcher = @exec_class.new
-    @searcher.command = [path]
-
-    @request = double('request', :key => "foo")
-  end
-
-  after(:each) do
-    @indirection.delete
-  end
->>>>>>> c4b0f889
 
   it "should throw an exception if the command is not an array" do
     terminus.command = path
@@ -64,41 +40,22 @@
   end
 
   it "should execute the command with the object name as the only argument" do
-<<<<<<< HEAD
-    terminus.expects(:execute).with([path, 'foo'], arguments)
+    expect(terminus).to receive(:execute).with([path, 'foo'], arguments)
     indirection.find('foo')
   end
 
   it "should return the output of the script" do
-    terminus.expects(:execute).with([path, 'foo'], arguments).returns("whatever")
+    expect(terminus).to receive(:execute).with([path, 'foo'], arguments).and_return("whatever")
     expect(indirection.find('foo')).to eq("whatever")
   end
 
   it "should return nil when the command produces no output" do
-    terminus.expects(:execute).with([path, 'foo'], arguments).returns(nil)
+    expect(terminus).to receive(:execute).with([path, 'foo'], arguments).and_return(nil)
     expect(indirection.find('foo')).to be_nil
   end
 
   it "should raise an exception if there's an execution failure" do
-    terminus.expects(:execute).with([path, 'foo'], arguments).raises(Puppet::ExecutionFailure.new("message"))
-=======
-    expect(@searcher).to receive(:execute).with([path, 'foo'], arguments)
-    @searcher.find(@request)
-  end
-
-  it "should return the output of the script" do
-    expect(@searcher).to receive(:execute).with([path, 'foo'], arguments).and_return("whatever")
-    expect(@searcher.find(@request)).to eq("whatever")
-  end
-
-  it "should return nil when the command produces no output" do
-    expect(@searcher).to receive(:execute).with([path, 'foo'], arguments).and_return(nil)
-    expect(@searcher.find(@request)).to be_nil
-  end
-
-  it "should raise an exception if there's an execution failure" do
-    expect(@searcher).to receive(:execute).with([path, 'foo'], arguments).and_raise(Puppet::ExecutionFailure.new("message"))
->>>>>>> c4b0f889
+    expect(terminus).to receive(:execute).with([path, 'foo'], arguments).and_raise(Puppet::ExecutionFailure.new("message"))
     expect {
       indirection.find('foo')
     }.to raise_exception(Puppet::Error, 'Failed to find foo via exec: message')
