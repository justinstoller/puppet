--- conflicted
+++ resolved
@@ -4,7 +4,6 @@
 require 'puppet/file_serving/configuration'
 
 describe Puppet::Indirector::FileServer do
-<<<<<<< HEAD
   before :all do
     class Puppet::FileTestModel
       extend Puppet::Indirector
@@ -27,279 +26,147 @@
   let(:indirection) { Puppet::FileTestModel.indirection }
   let(:model) { Puppet::FileTestModel }
   let(:uri) { "puppet://host/my/local/file" }
-  let(:configuration) { mock 'configuration' }
+  let(:configuration) { double('configuration') }
 
   after(:all) do
     Puppet::FileTestModel.indirection.delete
     Puppet.send(:remove_const, :FileTestModel)
   end
-=======
-  before(:each) do
-    allow(Puppet::Indirector::Terminus).to receive(:register_terminus_class)
-    @model = double('model')
-    @indirection = double('indirection', :name => :mystuff, :register_terminus_type => nil, :model => @model)
-    allow(Puppet::Indirector::Indirection).to receive(:instance).and_return(@indirection)
-
-    module Testing; end
-
-    # The Indirector does a lot of class-level caching of things, and indirections register themselves
-    # whenever they're created (at include time), which makes working with them in tests _very_ annoying.
-    # We're effectively undefining the test class if it exists from a previous test so that we can
-    # re-register the new one as any mocks/stubs that existed on the old one from a previous test will no
-    # longer be valid, and will cause rspec-mocks to (rightfully) blow up.
-    Testing.send(:remove_const, :MyFileServer) if Testing.constants.include?(:MyFileServer)
-
-    @file_server_class = class Testing::MyFileServer < Puppet::Indirector::FileServer
-      self
-    end
-
-    @file_server = @file_server_class.new
-
-    @uri = "puppet://host/my/local/file"
-    @configuration = double('configuration')
-    allow(Puppet::FileServing::Configuration).to receive(:configuration).and_return(@configuration)
->>>>>>> c4b0f889
 
   before(:each)do
-    Puppet::FileServing::Configuration.stubs(:configuration).returns(configuration)
+    allow(Puppet::FileServing::Configuration).to receive(:configuration).and_return(configuration)
   end
 
   describe "when finding files" do
-<<<<<<< HEAD
-    let(:mount) { stub('mount', find: nil) }
-    let(:instance) { stub('instance', :links= => nil, :collect => nil) }
+    let(:mount) { double('mount', find: nil) }
+    let(:instance) { double('instance', :links= => nil, :collect => nil) }
 
     it "should use the configuration to find the mount and relative path" do
-      configuration.expects(:split_path).with do |args|
-        args.uri == uri
+      expect(configuration).to receive(:split_path) do |args|
+        expect(args.uri).to eq(uri)
+        nil
       end
-=======
-    before do
-      @mount = double('mount', :find => nil)
-      @instance = double('instance', :links= => nil, :collect => nil)
-    end
-
-    it "should use the configuration to find the mount and relative path" do
-      expect(@configuration).to receive(:split_path).with(@request)
->>>>>>> c4b0f889
 
       indirection.find(uri)
     end
 
     it "should return nil if it cannot find the mount" do
-<<<<<<< HEAD
-      configuration.expects(:split_path).returns(nil, nil)
-=======
-      expect(@configuration).to receive(:split_path).with(@request).and_return([nil, nil])
->>>>>>> c4b0f889
+      expect(configuration).to receive(:split_path).and_return([nil, nil])
 
       expect(indirection.find(uri)).to be_nil
     end
 
     it "should use the mount to find the full path" do
-<<<<<<< HEAD
-      configuration.expects(:split_path).returns([mount, "rel/path"])
-
-      mount.expects(:find).with { |key, request| key == "rel/path" }
-=======
-      expect(@configuration).to receive(:split_path).with(@request).and_return([@mount, "rel/path"])
-
-      expect(@mount).to receive(:find).with("rel/path", anything)
->>>>>>> c4b0f889
+      expect(configuration).to receive(:split_path).and_return([mount, "rel/path"])
+
+      expect(mount).to receive(:find).with("rel/path", anything)
 
       indirection.find(uri)
     end
 
     it "should pass the request when finding a file" do
-<<<<<<< HEAD
-      configuration.expects(:split_path).returns([mount, "rel/path"])
-
-      mount.expects(:find).with { |_, request| request.uri == uri }
-=======
-      expect(@configuration).to receive(:split_path).with(@request).and_return([@mount, "rel/path"])
-
-      expect(@mount).to receive(:find).with(anything, @request)
->>>>>>> c4b0f889
+      expect(configuration).to receive(:split_path).and_return([mount, "rel/path"])
+
+      expect(mount).to receive(:find) { |_, request| expect(request.uri).to eq(uri) }.and_return(nil)
 
       indirection.find(uri)
     end
 
     it "should return nil if it cannot find a full path" do
-<<<<<<< HEAD
-      configuration.expects(:split_path).returns([mount, "rel/path"])
-
-      mount.expects(:find).with { |key, request| key == "rel/path" }.returns nil
-=======
-      expect(@configuration).to receive(:split_path).with(@request).and_return([@mount, "rel/path"])
-
-      expect(@mount).to receive(:find).with("rel/path", anything).and_return(nil)
->>>>>>> c4b0f889
+      expect(configuration).to receive(:split_path).and_return([mount, "rel/path"])
+
+      expect(mount).to receive(:find).with("rel/path", anything)
 
       expect(indirection.find(uri)).to be_nil
     end
 
     it "should create an instance with the found path" do
-<<<<<<< HEAD
-      configuration.expects(:split_path).returns([mount, "rel/path"])
-
-      mount.expects(:find).with { |key, request| key == "rel/path" }.returns "/my/file"
-
-      model.expects(:new).with("/my/file", {:relative_path => nil}).returns instance
-=======
-      expect(@configuration).to receive(:split_path).with(@request).and_return([@mount, "rel/path"])
-
-      expect(@mount).to receive(:find).with("rel/path", anything).and_return("/my/file")
-
-      expect(@model).to receive(:new).with("/my/file", {:relative_path => nil}).and_return(@instance)
->>>>>>> c4b0f889
+      expect(configuration).to receive(:split_path).and_return([mount, "rel/path"])
+
+      expect(mount).to receive(:find).with("rel/path", anything).and_return("/my/file")
+
+      expect(model).to receive(:new).with("/my/file", {:relative_path => nil}).and_return(instance)
 
       expect(indirection.find(uri)).to equal(instance)
     end
 
     it "should set 'links' on the instance if it is set in the request options" do
-<<<<<<< HEAD
-      configuration.expects(:split_path).returns([mount, "rel/path"])
-
-      mount.expects(:find).with { |key, request| key == "rel/path" }.returns "/my/file"
-
-      model.expects(:new).with("/my/file", {:relative_path => nil}).returns instance
-
-      instance.expects(:links=).with(true)
-=======
-      @request.options[:links] = true
-      expect(@configuration).to receive(:split_path).with(@request).and_return([@mount, "rel/path"])
-
-      expect(@mount).to receive(:find).with("rel/path", anything).and_return("/my/file")
-
-      expect(@model).to receive(:new).with("/my/file", {:relative_path => nil}).and_return(@instance)
-
-      expect(@instance).to receive(:links=).with(true)
->>>>>>> c4b0f889
+      expect(configuration).to receive(:split_path).and_return([mount, "rel/path"])
+
+      expect(mount).to receive(:find).with("rel/path", anything).and_return("/my/file")
+
+      expect(model).to receive(:new).with("/my/file", {:relative_path => nil}).and_return(instance)
+
+      expect(instance).to receive(:links=).with(true)
 
       expect(indirection.find(uri, links: true)).to equal(instance)
     end
 
     it "should collect the instance" do
-<<<<<<< HEAD
-      configuration.expects(:split_path).returns([mount, "rel/path"])
-
-      mount.expects(:find).with { |key, request| key == "rel/path" }.returns "/my/file"
-
-      model.expects(:new).with("/my/file", {:relative_path => nil}).returns instance
-
-      instance.expects(:collect)
-=======
-      @request.options[:links] = true
-      expect(@configuration).to receive(:split_path).with(@request).and_return([@mount, "rel/path"])
-
-      expect(@mount).to receive(:find).with("rel/path", anything).and_return("/my/file")
-
-      expect(@model).to receive(:new).with("/my/file", {:relative_path => nil}).and_return(@instance)
-
-      expect(@instance).to receive(:collect)
->>>>>>> c4b0f889
+      expect(configuration).to receive(:split_path).and_return([mount, "rel/path"])
+
+      expect(mount).to receive(:find).with("rel/path", anything).and_return("/my/file")
+
+      expect(model).to receive(:new).with("/my/file", {:relative_path => nil}).and_return(instance)
+
+      expect(instance).to receive(:collect)
 
       expect(indirection.find(uri, links: true)).to equal(instance)
     end
   end
 
   describe "when searching for instances" do
-<<<<<<< HEAD
-    let(:mount) { stub('mount', find: nil) }
+    let(:mount) { double('mount', find: nil) }
 
     it "should use the configuration to search the mount and relative path" do
-      configuration.expects(:split_path).with do |args|
-        args.uri == uri
-      end
-=======
-    before do
-      @mount = double('mount', :search => nil)
-      @instance = double('instance', :links= => nil, :collect => nil)
-    end
-
-    it "should use the configuration to search the mount and relative path" do
-      expect(@configuration).to receive(:split_path).with(@request)
->>>>>>> c4b0f889
+      expect(configuration).to receive(:split_path) do |args|
+        expect(args.uri).to eq(uri)
+      end.and_return([nil, nil])
 
       indirection.search(uri)
     end
 
     it "should return nil if it cannot search the mount" do
-<<<<<<< HEAD
-      configuration.expects(:split_path).returns(nil, nil)
-=======
-      expect(@configuration).to receive(:split_path).with(@request).and_return([nil, nil])
->>>>>>> c4b0f889
+      expect(configuration).to receive(:split_path).and_return([nil, nil])
 
       expect(indirection.search(uri)).to be_nil
     end
 
     it "should use the mount to search for the full paths" do
-<<<<<<< HEAD
-      configuration.expects(:split_path).returns([mount, "rel/path"])
-
-      mount.expects(:search).with { |key, request| key == "rel/path" }
-=======
-      expect(@configuration).to receive(:split_path).with(@request).and_return([@mount, "rel/path"])
-
-      expect(@mount).to receive(:search).with("rel/path", anything)
->>>>>>> c4b0f889
+      expect(configuration).to receive(:split_path).and_return([mount, "rel/path"])
+
+      expect(mount).to receive(:search).with("rel/path", anything)
 
       indirection.search(uri)
     end
 
     it "should pass the request" do
-<<<<<<< HEAD
-      configuration.stubs(:split_path).returns([mount, "rel/path"])
-
-      mount.expects(:search).with { |_, request| request.uri == uri }
-=======
-      allow(@configuration).to receive(:split_path).and_return([@mount, "rel/path"])
-
-      expect(@mount).to receive(:search).with(anything, @request)
->>>>>>> c4b0f889
+      allow(configuration).to receive(:split_path).and_return([mount, "rel/path"])
+
+      expect(mount).to receive(:search) { |_, request| expect(request.uri).to eq(uri) }.and_return(nil)
 
       indirection.search(uri)
     end
 
     it "should return nil if searching does not find any full paths" do
-<<<<<<< HEAD
-      configuration.expects(:split_path).returns([mount, "rel/path"])
-
-      mount.expects(:search).with { |key, request| key == "rel/path" }.returns nil
-=======
-      expect(@configuration).to receive(:split_path).with(@request).and_return([@mount, "rel/path"])
-
-      expect(@mount).to receive(:search).with("rel/path", anything).and_return(nil)
->>>>>>> c4b0f889
+      expect(configuration).to receive(:split_path).and_return([mount, "rel/path"])
+
+      expect(mount).to receive(:search).with("rel/path", anything).and_return(nil)
 
       expect(indirection.search(uri)).to be_nil
     end
 
     it "should create a fileset with each returned path and merge them" do
-<<<<<<< HEAD
-      configuration.expects(:split_path).returns([mount, "rel/path"])
-
-      mount.expects(:search).with { |key, request| key == "rel/path" }.returns %w{/one /two}
-=======
-      expect(@configuration).to receive(:split_path).with(@request).and_return([@mount, "rel/path"])
-
-      expect(@mount).to receive(:search).with("rel/path", anything).and_return(%w{/one /two})
->>>>>>> c4b0f889
-
-      allow(Puppet::FileSystem).to receive(:exist?).and_return(true)
-
-<<<<<<< HEAD
-      one = mock 'fileset_one'
-      Puppet::FileServing::Fileset.expects(:new).with("/one", anything).returns(one)
-      two = mock 'fileset_two'
-      Puppet::FileServing::Fileset.expects(:new).with("/two", anything).returns(two)
-=======
+      expect(configuration).to receive(:split_path).and_return([mount, "rel/path"])
+
+      expect(mount).to receive(:search).with("rel/path", anything).and_return(%w{/one /two})
+
+      allow(Puppet::FileSystem).to receive(:exist?).and_return(true)
+
       one = double('fileset_one')
-      expect(Puppet::FileServing::Fileset).to receive(:new).with("/one", @request).and_return(one)
+      expect(Puppet::FileServing::Fileset).to receive(:new).with("/one", anything).and_return(one)
       two = double('fileset_two')
-      expect(Puppet::FileServing::Fileset).to receive(:new).with("/two", @request).and_return(two)
->>>>>>> c4b0f889
+      expect(Puppet::FileServing::Fileset).to receive(:new).with("/two", anything).and_return(two)
 
       expect(Puppet::FileServing::Fileset).to receive(:merge).with(one, two).and_return([])
 
@@ -307,33 +174,19 @@
     end
 
     it "should create an instance with each path resulting from the merger of the filesets" do
-<<<<<<< HEAD
-      configuration.expects(:split_path).returns([mount, "rel/path"])
-
-      mount.expects(:search).with { |key, request| key == "rel/path" }.returns []
-=======
-      expect(@configuration).to receive(:split_path).with(@request).and_return([@mount, "rel/path"])
-
-      expect(@mount).to receive(:search).with("rel/path", anything).and_return([])
->>>>>>> c4b0f889
+      expect(configuration).to receive(:split_path).and_return([mount, "rel/path"])
+
+      expect(mount).to receive(:search).with("rel/path", anything).and_return([])
 
       allow(Puppet::FileSystem).to receive(:exist?).and_return(true)
 
       expect(Puppet::FileServing::Fileset).to receive(:merge).and_return("one" => "/one", "two" => "/two")
 
-<<<<<<< HEAD
-      one = stub 'one', :collect => nil
-      model.expects(:new).with("/one", :relative_path => "one").returns one
-
-      two = stub 'two', :collect => nil
-      model.expects(:new).with("/two", :relative_path => "two").returns two
-=======
       one = double('one', :collect => nil)
-      expect(@model).to receive(:new).with("/one", :relative_path => "one").and_return(one)
+      expect(model).to receive(:new).with("/one", :relative_path => "one").and_return(one)
 
       two = double('two', :collect => nil)
-      expect(@model).to receive(:new).with("/two", :relative_path => "two").and_return(two)
->>>>>>> c4b0f889
+      expect(model).to receive(:new).with("/two", :relative_path => "two").and_return(two)
 
       # order can't be guaranteed
       result = indirection.search(uri)
@@ -343,119 +196,67 @@
     end
 
     it "should set 'links' on the instances if it is set in the request options" do
-<<<<<<< HEAD
-      configuration.expects(:split_path).returns([mount, "rel/path"])
-
-      mount.expects(:search).with { |key, request| key == "rel/path" }.returns []
-=======
-      expect(@configuration).to receive(:split_path).with(@request).and_return([@mount, "rel/path"])
-
-      expect(@mount).to receive(:search).with("rel/path", anything).and_return([])
->>>>>>> c4b0f889
+      expect(configuration).to receive(:split_path).and_return([mount, "rel/path"])
+
+      expect(mount).to receive(:search).with("rel/path", anything).and_return([])
 
       allow(Puppet::FileSystem).to receive(:exist?).and_return(true)
 
       expect(Puppet::FileServing::Fileset).to receive(:merge).and_return("one" => "/one")
 
-<<<<<<< HEAD
-      one = stub 'one', :collect => nil
-      model.expects(:new).with("/one", :relative_path => "one").returns one
-      one.expects(:links=).with true
-=======
       one = double('one', :collect => nil)
-      expect(@model).to receive(:new).with("/one", :relative_path => "one").and_return(one)
+      expect(model).to receive(:new).with("/one", :relative_path => "one").and_return(one)
       expect(one).to receive(:links=).with(true)
->>>>>>> c4b0f889
 
       indirection.search(uri, links: true)
     end
 
     it "should set 'checksum_type' on the instances if it is set in the request options" do
-<<<<<<< HEAD
-      configuration.expects(:split_path).returns([mount, "rel/path"])
-
-      mount.expects(:search).with { |key, request| key == "rel/path" }.returns []
-=======
-      expect(@configuration).to receive(:split_path).with(@request).and_return([@mount, "rel/path"])
-
-      expect(@mount).to receive(:search).with("rel/path", anything).and_return([])
->>>>>>> c4b0f889
+      expect(configuration).to receive(:split_path).and_return([mount, "rel/path"])
+
+      expect(mount).to receive(:search).with("rel/path", anything).and_return([])
 
       allow(Puppet::FileSystem).to receive(:exist?).and_return(true)
 
       expect(Puppet::FileServing::Fileset).to receive(:merge).and_return("one" => "/one")
 
-<<<<<<< HEAD
-      one = stub 'one', :collect => nil
-      model.expects(:new).with("/one", :relative_path => "one").returns one
-
-      one.expects(:checksum_type=).with :checksum
-=======
       one = double('one', :collect => nil)
-      expect(@model).to receive(:new).with("/one", :relative_path => "one").and_return(one)
+      expect(model).to receive(:new).with("/one", :relative_path => "one").and_return(one)
 
       expect(one).to receive(:checksum_type=).with(:checksum)
-      @request.options[:checksum_type] = :checksum
->>>>>>> c4b0f889
 
       indirection.search(uri, checksum_type: :checksum)
     end
 
     it "should collect the instances" do
-<<<<<<< HEAD
-      configuration.expects(:split_path).returns([mount, "rel/path"])
-
-      mount.expects(:search).with { |key, options| key == "rel/path" }.returns []
-=======
-      expect(@configuration).to receive(:split_path).with(@request).and_return([@mount, "rel/path"])
-
-      expect(@mount).to receive(:search).with("rel/path", anything).and_return([])
->>>>>>> c4b0f889
+      expect(configuration).to receive(:split_path).and_return([mount, "rel/path"])
+
+      expect(mount).to receive(:search).with("rel/path", anything).and_return([])
 
       allow(Puppet::FileSystem).to receive(:exist?).and_return(true)
 
       expect(Puppet::FileServing::Fileset).to receive(:merge).and_return("one" => "/one")
 
-<<<<<<< HEAD
-      one = mock 'one'
-      model.expects(:new).with("/one", :relative_path => "one").returns one
-      one.expects(:collect)
-=======
       one = double('one')
-      expect(@model).to receive(:new).with("/one", :relative_path => "one").and_return(one)
+      expect(model).to receive(:new).with("/one", :relative_path => "one").and_return(one)
       expect(one).to receive(:collect)
->>>>>>> c4b0f889
 
       indirection.search(uri)
     end
   end
 
   describe "when checking authorization" do
-<<<<<<< HEAD
-    let(:mount) { stub('mount') }
+    let(:mount) { double('mount', :empty? => nil, :globalallow? => nil) }
     let(:request) { Puppet::Indirector::Request.new(:myind, :mymethod, uri, :environment => "myenv") }
 
     before(:each) do
       request.method = :find
 
-      configuration.stubs(:split_path).returns([mount, "rel/path"])
-      request.stubs(:node).returns("mynode")
-      request.stubs(:ip).returns("myip")
-      mount.stubs(:name).returns "myname"
-      mount.stubs(:allowed?).with("mynode", "myip").returns "something"
-=======
-    before do
-      @request.method = :find
-
-      @mount = double('mount')
-      allow(@configuration).to receive(:split_path).with(@request).and_return([@mount, "rel/path"])
-      allow(@request).to receive(:node).and_return("mynode")
-      allow(@request).to receive(:ip).and_return("myip")
-      allow(@mount).to receive(:name).and_return("myname")
-      allow(@mount).to receive(:allowed?).with("mynode", "myip").and_return("something")
-      allow(@mount).to receive(:empty?)
-      allow(@mount).to receive(:globalallow?)
->>>>>>> c4b0f889
+      allow(configuration).to receive(:split_path).and_return([mount, "rel/path"])
+      allow(request).to receive(:node).and_return("mynode")
+      allow(request).to receive(:ip).and_return("myip")
+      allow(mount).to receive(:name).and_return("myname")
+      allow(mount).to receive(:allowed?).with("mynode", "myip").and_return("something")
     end
 
     it "should return false when destroying" do
@@ -469,59 +270,33 @@
     end
 
     it "should use the configuration to find the mount and relative path" do
-<<<<<<< HEAD
-      configuration.expects(:split_path).with(request)
-=======
-      expect(@configuration).to receive(:split_path).with(@request)
->>>>>>> c4b0f889
+      expect(configuration).to receive(:split_path).with(request)
 
       terminus.authorized?(request)
     end
 
     it "should return false if it cannot find the mount" do
-<<<<<<< HEAD
-      configuration.expects(:split_path).returns(nil, nil)
-=======
-      expect(@configuration).to receive(:split_path).with(@request).and_return([nil, nil])
->>>>>>> c4b0f889
+      expect(configuration).to receive(:split_path).and_return([nil, nil])
 
       expect(terminus).not_to be_authorized(request)
     end
 
     it "should return true when no auth directives are defined for the mount point" do
-<<<<<<< HEAD
-      mount.stubs(:empty?).returns true
-      mount.stubs(:globalallow?).returns nil
+      allow(mount).to receive(:empty?).and_return(true)
+      allow(mount).to receive(:globalallow?).and_return(nil)
       expect(terminus).to be_authorized(request)
     end
 
     it "should return true when a global allow directive is defined for the mount point" do
-      mount.stubs(:empty?).returns false
-      mount.stubs(:globalallow?).returns true
+      allow(mount).to receive(:empty?).and_return(false)
+      allow(mount).to receive(:globalallow?).and_return(true)
       expect(terminus).to be_authorized(request)
     end
 
     it "should return false when a non-global allow directive is defined for the mount point" do
-      mount.stubs(:empty?).returns false
-      mount.stubs(:globalallow?).returns false
+      allow(mount).to receive(:empty?).and_return(false)
+      allow(mount).to receive(:globalallow?).and_return(false)
       expect(terminus).not_to be_authorized(request)
-=======
-      allow(@mount).to receive(:empty?).and_return(true)
-      allow(@mount).to receive(:globalallow?).and_return(nil)
-      expect(@file_server).to be_authorized(@request)
-    end
-
-    it "should return true when a global allow directive is defined for the mount point" do
-      allow(@mount).to receive(:empty?).and_return(false)
-      allow(@mount).to receive(:globalallow?).and_return(true)
-      expect(@file_server).to be_authorized(@request)
-    end
-
-    it "should return false when a non-global allow directive is defined for the mount point" do
-      allow(@mount).to receive(:empty?).and_return(false)
-      allow(@mount).to receive(:globalallow?).and_return(false)
-      expect(@file_server).not_to be_authorized(@request)
->>>>>>> c4b0f889
     end
   end
 end