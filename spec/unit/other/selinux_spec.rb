--- conflicted
+++ resolved
@@ -24,75 +24,4 @@
   it "should use :seltype to get/set an SELinux user file context attribute" do
     expect(@file[:seltype]).to eq("type_t")
   end
-<<<<<<< HEAD
-=======
-end
-
-describe Puppet::Type.type(:selboolean), " when manipulating booleans" do
-  before :each do
-    provider_class = Puppet::Type::Selboolean.provider(Puppet::Type::Selboolean.providers[0])
-    allow(Puppet::Type::Selboolean).to receive(:defaultprovider).and_return(provider_class)
-
-    @bool = Puppet::Type::Selboolean.new(
-      :name => "foo",
-      :value => "on",
-      :persistent => true )
-  end
-
-  it "should be able to access :name" do
-    expect(@bool[:name]).to eq("foo")
-  end
-
-  it "should be able to access :value" do
-    expect(@bool.property(:value).should).to eq(:on)
-  end
-
-  it "should set :value to off" do
-    @bool[:value] = :off
-    expect(@bool.property(:value).should).to eq(:off)
-  end
-
-  it "should be able to access :persistent" do
-    expect(@bool[:persistent]).to eq(:true)
-  end
-
-  it "should set :persistent to false" do
-    @bool[:persistent] = false
-    expect(@bool[:persistent]).to eq(:false)
-  end
-end
-
-describe Puppet::Type.type(:selmodule), " when checking policy modules" do
-  before :each do
-    provider_class = Puppet::Type::Selmodule.provider(Puppet::Type::Selmodule.providers[0])
-    allow(Puppet::Type::Selmodule).to receive(:defaultprovider).and_return(provider_class)
-
-    @module = Puppet::Type::Selmodule.new(
-      :name => "foo",
-      :selmoduledir => "/some/path",
-      :selmodulepath => "/some/path/foo.pp",
-      :syncversion => true)
-  end
-
-  it "should be able to access :name" do
-    expect(@module[:name]).to eq("foo")
-  end
-
-  it "should be able to access :selmoduledir" do
-    expect(@module[:selmoduledir]).to eq("/some/path")
-  end
-
-  it "should be able to access :selmodulepath" do
-    expect(@module[:selmodulepath]).to eq("/some/path/foo.pp")
-  end
-
-  it "should be able to access :syncversion" do
-    expect(@module[:syncversion]).to eq(:true)
-  end
-
-  it "should set the syncversion value to false" do
-    @module[:syncversion] = :false
-    expect(@module[:syncversion]).to eq(:false)
-  end
->>>>>>> c4b0f889
 end