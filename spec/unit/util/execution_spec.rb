# encoding: UTF-8
require 'spec_helper'
require 'puppet/file_system/uniquefile'
require 'puppet_spec/character_encoding'

describe Puppet::Util::Execution, if: !Puppet::Util::Platform.jruby? do
  include Puppet::Util::Execution

  # utility methods to help us test some private methods without being quite so verbose
  def call_exec_posix(command, arguments, stdin, stdout, stderr)
    Puppet::Util::Execution.send(:execute_posix, command, arguments, stdin, stdout, stderr)
  end

  def call_exec_windows(command, arguments, stdin, stdout, stderr)
    Puppet::Util::Execution.send(:execute_windows, command, arguments, stdin, stdout, stderr)
  end

  describe "execution methods" do
    let(:pid) { 5501 }
    let(:process_handle) { 0xDEADBEEF }
    let(:thread_handle) { 0xCAFEBEEF }
<<<<<<< HEAD
    let(:proc_info_stub) { stub 'processinfo', :process_handle => process_handle, :thread_handle => thread_handle, :process_id => pid}
    let(:null_file) { Puppet::Util::Platform.windows? ? 'NUL' : '/dev/null' }

    def stub_process_wait(exitstatus)
      if Puppet::Util::Platform.windows?
        Puppet::Util::Windows::Process.stubs(:wait_process).with(process_handle).returns(exitstatus)
        FFI::WIN32.stubs(:CloseHandle).with(process_handle)
        FFI::WIN32.stubs(:CloseHandle).with(thread_handle)
=======
    let(:proc_info_stub) { double('processinfo', :process_handle => process_handle, :thread_handle => thread_handle, :process_id => pid) }
    let(:null_file) { Puppet.features.microsoft_windows? ? 'NUL' : '/dev/null' }

    def stub_process_wait(exitstatus)
      if Puppet.features.microsoft_windows?
        allow(Puppet::Util::Windows::Process).to receive(:wait_process).with(process_handle).and_return(exitstatus)
        allow(FFI::WIN32).to receive(:CloseHandle).with(process_handle)
        allow(FFI::WIN32).to receive(:CloseHandle).with(thread_handle)
>>>>>>> c4b0f889
      else
        allow(Process).to receive(:waitpid2).with(pid, Process::WNOHANG).and_return(nil, [pid, double('child_status', :exitstatus => exitstatus)])
        allow(Process).to receive(:waitpid2).with(pid).and_return([pid, double('child_status', :exitstatus => exitstatus)])
      end
    end

<<<<<<< HEAD

    describe "#execute_posix (stubs)", :unless => Puppet::Util::Platform.windows? do
=======
    describe "#execute_posix (stubs)", :unless => Puppet.features.microsoft_windows? do
>>>>>>> c4b0f889
      before :each do
        # Most of the things this method does are bad to do during specs. :/
        allow(Kernel).to receive(:fork).and_return(pid).and_yield
        allow(Process).to receive(:setsid)
        allow(Kernel).to receive(:exec)
        allow(Puppet::Util::SUIDManager).to receive(:change_user)
        allow(Puppet::Util::SUIDManager).to receive(:change_group)

        # ensure that we don't really close anything!
        allow(IO).to receive(:new)

        allow($stdin).to receive(:reopen)
        allow($stdout).to receive(:reopen)
        allow($stderr).to receive(:reopen)

        @stdin  = File.open(null_file, 'r')
        @stdout = Puppet::FileSystem::Uniquefile.new('stdout')
        @stderr = File.open(null_file, 'w')

        # there is a danger here that ENV will be modified by exec_posix.  Normally it would only affect the ENV
        #  of a forked process, but here, we're stubbing Kernel.fork, so the method has the ability to override the
        #  "real" ENV.  To guard against this, we'll capture a snapshot of ENV before each test.
        @saved_env = ENV.to_hash

        # Now, we're going to effectively "mock" the magic ruby 'ENV' variable by creating a local definition of it
        #  inside of the module we're testing.
        Puppet::Util::Execution::ENV = {}
      end

      after :each do
        # And here we remove our "mock" version of 'ENV', which will allow us to validate that the real ENV has been
        #  left unharmed.
        Puppet::Util::Execution.send(:remove_const, :ENV)

        # capture the current environment and make sure it's the same as it was before the test
        cur_env = ENV.to_hash

        # we will get some fairly useless output if we just use the raw == operator on the hashes here, so we'll
        #  be a bit more explicit and laborious in the name of making the error more useful...
        @saved_env.each_pair { |key,val| expect(cur_env[key]).to eq(val) }
        expect(cur_env.keys - @saved_env.keys).to eq([])

      end


      it "should fork a child process to execute the command" do
        expect(Kernel).to receive(:fork).and_return(pid).and_yield
        expect(Kernel).to receive(:exec).with('test command')

        call_exec_posix('test command', {}, @stdin, @stdout, @stderr)
      end

      it "should start a new session group" do
        expect(Process).to receive(:setsid)

        call_exec_posix('test command', {}, @stdin, @stdout, @stderr)
      end

      it "should permanently change to the correct user and group if specified" do
        expect(Puppet::Util::SUIDManager).to receive(:change_group).with(55, true)
        expect(Puppet::Util::SUIDManager).to receive(:change_user).with(50, true)

        call_exec_posix('test command', {:uid => 50, :gid => 55}, @stdin, @stdout, @stderr)
      end

      it "should exit failure if there is a problem execing the command" do
        expect(Kernel).to receive(:exec).with('test command').and_raise("failed to execute!")
        allow(Puppet::Util::Execution).to receive(:puts)
        expect(Puppet::Util::Execution).to receive(:exit!).with(1)

        call_exec_posix('test command', {}, @stdin, @stdout, @stderr)
      end

      it "should properly execute commands specified as arrays" do
        expect(Kernel).to receive(:exec).with('test command', 'with', 'arguments')

        call_exec_posix(['test command', 'with', 'arguments'], {:uid => 50, :gid => 55}, @stdin, @stdout, @stderr)
      end

      it "should properly execute string commands with embedded newlines" do
        expect(Kernel).to receive(:exec).with("/bin/echo 'foo' ; \n /bin/echo 'bar' ;")

        call_exec_posix("/bin/echo 'foo' ; \n /bin/echo 'bar' ;", {:uid => 50, :gid => 55}, @stdin, @stdout, @stderr)
      end

      context 'cwd option' do
        let(:cwd) { 'cwd' }

        it 'should run the command in the specified working directory' do
          expect(Dir).to receive(:chdir).with(cwd)
          expect(Kernel).to receive(:exec).with('test command')

          call_exec_posix('test command', { :cwd => cwd }, @stdin, @stdout, @stderr)
        end
      end

      it "should return the pid of the child process" do
        expect(call_exec_posix('test command', {}, @stdin, @stdout, @stderr)).to eq(pid)
      end
    end

    describe "#execute_windows (stubs)", :if => Puppet::Util::Platform.windows? do
      before :each do
        allow(Process).to receive(:create).and_return(proc_info_stub)
        stub_process_wait(0)

        @stdin  = File.open(null_file, 'r')
        @stdout = Puppet::FileSystem::Uniquefile.new('stdout')
        @stderr = File.open(null_file, 'w')
      end

      it "should create a new process for the command" do
        expect(Process).to receive(:create).with(
          :command_line => "test command",
          :startup_info => {:stdin => @stdin, :stdout => @stdout, :stderr => @stderr},
          :close_handles => false
        ).and_return(proc_info_stub)

        call_exec_windows('test command', {}, @stdin, @stdout, @stderr)
      end

      context 'cwd option' do
        let(:cwd) { 'cwd' }
        it "should execute the command in the specified working directory" do
<<<<<<< HEAD
          Process.expects(:create).with(
=======
          expect(Dir).to receive(:chdir).with(cwd).and_yield
          expect(Process).to receive(:create).with(
>>>>>>> c4b0f889
            :command_line => "test command",
            :startup_info => {
              :stdin => @stdin,
              :stdout => @stdout,
              :stderr => @stderr
            },
            :close_handles => false,
            :cwd => cwd
          )

          call_exec_windows('test command', { :cwd => cwd }, @stdin, @stdout, @stderr)
        end
      end

      context 'suppress_window option' do
        let(:cwd) { 'cwd' }
        it "should execute the command in the specified working directory" do
          expect(Process).to receive(:create).with(
            :command_line => "test command",
            :startup_info => {
              :stdin => @stdin,
              :stdout => @stdout,
              :stderr => @stderr
            },
            :close_handles => false,
            :creation_flags => Puppet::Util::Windows::Process::CREATE_NO_WINDOW
          )

          call_exec_windows('test command', { :suppress_window => true }, @stdin, @stdout, @stderr)
        end
      end

      it "should return the process info of the child process" do
        expect(call_exec_windows('test command', {}, @stdin, @stdout, @stderr)).to eq(proc_info_stub)
      end

      it "should quote arguments containing spaces if command is specified as an array" do
        expect(Process).to receive(:create).with(hash_including(command_line: '"test command" with some "arguments \"with spaces"')).and_return(proc_info_stub)

        call_exec_windows(['test command', 'with', 'some', 'arguments "with spaces'], {}, @stdin, @stdout, @stderr)
      end
    end

    describe "#execute (stubs)" do
      before :each do
        stub_process_wait(0)
      end

      describe "when an execution stub is specified" do
        before :each do
          Puppet::Util::ExecutionStub.set do |command,args,stdin,stdout,stderr|
            "execution stub output"
          end
        end

        it "should call the block on the stub" do
          expect(Puppet::Util::Execution.execute("/usr/bin/run_my_execute_stub")).to eq("execution stub output")
        end

        it "should not actually execute anything" do
          expect(Puppet::Util::Execution).not_to receive(:execute_posix)
          expect(Puppet::Util::Execution).not_to receive(:execute_windows)

          Puppet::Util::Execution.execute("/usr/bin/run_my_execute_stub")
        end
      end

      describe "when setting up input and output files" do
        include PuppetSpec::Files
<<<<<<< HEAD
        let(:executor) { Puppet::Util::Platform.windows? ? 'execute_windows' : 'execute_posix' }
        let(:rval) { Puppet::Util::Platform.windows? ? proc_info_stub : pid }
=======

        let(:executor) { Puppet.features.microsoft_windows? ? 'execute_windows' : 'execute_posix' }
        let(:rval) { Puppet.features.microsoft_windows? ? proc_info_stub : pid }
>>>>>>> c4b0f889

        before :each do
          allow(Puppet::Util::Execution).to receive(:wait_for_output)
        end

        it "should set stdin to the stdinfile if specified" do
          input = tmpfile('stdin')
          FileUtils.touch(input)

          expect(Puppet::Util::Execution).to receive(executor) do |_,_,stdin,_,_|
            expect(stdin.path).to eq(input)
            rval
          end

          Puppet::Util::Execution.execute('test command', :stdinfile => input)
        end

        it "should set stdin to the null file if not specified" do
          expect(Puppet::Util::Execution).to receive(executor) do |_,_,stdin,_,_|
            expect(stdin.path).to eq(null_file)
            rval
          end

          Puppet::Util::Execution.execute('test command')
        end

        describe "when squelch is set" do
          it "should set stdout and stderr to the null file" do
            expect(Puppet::Util::Execution).to receive(executor) do |_,_,_,stdout,stderr|
              expect(stdout.path).to eq(null_file)
              expect(stderr.path).to eq(null_file)
              rval
            end

            Puppet::Util::Execution.execute('test command', :squelch => true)
          end
        end

        describe "cwd option" do
          def expect_cwd_to_be(cwd)
            expect(Puppet::Util::Execution).to receive(executor).with(
              anything,
              hash_including(cwd: cwd),
              anything,
              anything,
              anything
            ).and_return(rval)
          end

          it 'should raise an ArgumentError if the specified working directory does not exist' do
            cwd = 'cwd'
            allow(Puppet::FileSystem).to receive(:directory?).with(cwd).and_return(false)

            expect {
              Puppet::Util::Execution.execute('test command', cwd: cwd)
            }.to raise_error do |error|
              expect(error).to be_a(ArgumentError)
              expect(error.message).to match(cwd)
            end
          end

          it "should set the cwd to the user-specified one" do
            allow(Puppet::FileSystem).to receive(:directory?).with('cwd').and_return(true)
            expect_cwd_to_be('cwd')
            Puppet::Util::Execution.execute('test command', cwd: 'cwd')
          end
        end

        describe "on POSIX", :if => Puppet.features.posix? do
          describe "when squelch is not set" do
            it "should set stdout to a pipe" do
              expect(Puppet::Util::Execution).to receive(executor).with(anything, anything, anything, be_a(IO), anything).and_return(rval)

              Puppet::Util::Execution.execute('test command', :squelch => false)
            end

            it "should set stderr to the same file as stdout if combine is true" do
              expect(Puppet::Util::Execution).to receive(executor) do |_,_,_,stdout,stderr|
                expect(stdout).to eq(stderr)
                rval
              end

              Puppet::Util::Execution.execute('test command', :squelch => false, :combine => true)
            end

            it "should set stderr to the null device if combine is false" do
              expect(Puppet::Util::Execution).to receive(executor) do |_,_,_,stdout,stderr|
                expect(stdout.class).to eq(IO)
                expect(stderr.path).to eq(null_file)
                rval
              end

              Puppet::Util::Execution.execute('test command', :squelch => false, :combine => false)
            end

            it "should default combine to true when no options are specified" do
              expect(Puppet::Util::Execution).to receive(executor) do |_,_,_,stdout,stderr|
                expect(stdout).to eq(stderr)
                rval
              end

              Puppet::Util::Execution.execute('test command')
            end

            it "should default combine to false when options are specified, but combine is not" do
              expect(Puppet::Util::Execution).to receive(executor) do |_,_,_,stdout,stderr|
                expect(stdout.class).to eq(IO)
                expect(stderr.path).to eq(null_file)
                rval
              end

              Puppet::Util::Execution.execute('test command', :failonfail => false)
            end

            it "should default combine to false when an empty hash of options is specified" do
              expect(Puppet::Util::Execution).to receive(executor) do |_,_,_,stdout,stderr|
                expect(stdout.class).to eq(IO)
                expect(stderr.path).to eq(null_file)
                rval
              end

              Puppet::Util::Execution.execute('test command', {})
            end
          end
        end

        describe "on Windows", :if => Puppet::Util::Platform.windows? do
          describe "when squelch is not set" do
            it "should set stdout to a temporary output file" do
              outfile = Puppet::FileSystem::Uniquefile.new('stdout')
              allow(Puppet::FileSystem::Uniquefile).to receive(:new).and_return(outfile)

              expect(Puppet::Util::Execution).to receive(executor) do |_,_,_,stdout,_|
                expect(stdout.path).to eq(outfile.path)
                rval
              end

              Puppet::Util::Execution.execute('test command', :squelch => false)
            end

            it "should set stderr to the same file as stdout if combine is true" do
              outfile = Puppet::FileSystem::Uniquefile.new('stdout')
              allow(Puppet::FileSystem::Uniquefile).to receive(:new).and_return(outfile)

              expect(Puppet::Util::Execution).to receive(executor) do |_,_,_,stdout,stderr|
                expect(stdout.path).to eq(outfile.path)
                expect(stderr.path).to eq(outfile.path)
                rval
              end

              Puppet::Util::Execution.execute('test command', :squelch => false, :combine => true)
            end

            it "should set stderr to the null device if combine is false" do
              outfile = Puppet::FileSystem::Uniquefile.new('stdout')
              allow(Puppet::FileSystem::Uniquefile).to receive(:new).and_return(outfile)

              expect(Puppet::Util::Execution).to receive(executor) do |_,_,_,stdout,stderr|
                expect(stdout.path).to eq(outfile.path)
                expect(stderr.path).to eq(null_file)
                rval
              end

              Puppet::Util::Execution.execute('test command', :squelch => false, :combine => false)
            end

            it "should combine stdout and stderr if combine is true" do
              outfile = Puppet::FileSystem::Uniquefile.new('stdout')
              allow(Puppet::FileSystem::Uniquefile).to receive(:new).and_return(outfile)

              expect(Puppet::Util::Execution).to receive(executor) do |_,_,_,stdout,stderr|
                expect(stdout.path).to eq(outfile.path)
                expect(stderr.path).to eq(outfile.path)
                rval
              end

              Puppet::Util::Execution.execute('test command', :combine => true)
            end

            it "should default combine to true when no options are specified" do
              outfile = Puppet::FileSystem::Uniquefile.new('stdout')
              allow(Puppet::FileSystem::Uniquefile).to receive(:new).and_return(outfile)

              expect(Puppet::Util::Execution).to receive(executor) do |_,_,_,stdout,stderr|
                expect(stdout.path).to eq(outfile.path)
                expect(stderr.path).to eq(outfile.path)
                rval
              end

              Puppet::Util::Execution.execute('test command')
            end

            it "should default combine to false when options are specified, but combine is not" do
              outfile = Puppet::FileSystem::Uniquefile.new('stdout')
              allow(Puppet::FileSystem::Uniquefile).to receive(:new).and_return(outfile)

              expect(Puppet::Util::Execution).to receive(executor) do |_,_,_,stdout,stderr|
                expect(stdout.path).to eq(outfile.path)
                expect(stderr.path).to eq(null_file)
                rval
              end

              Puppet::Util::Execution.execute('test command', :failonfail => false)
            end

            it "should default combine to false when an empty hash of options is specified" do
              outfile = Puppet::FileSystem::Uniquefile.new('stdout')
              allow(Puppet::FileSystem::Uniquefile).to receive(:new).and_return(outfile)

              expect(Puppet::Util::Execution).to receive(executor) do |_,_,_,stdout,stderr|
                expect(stdout.path).to eq(outfile.path)
                expect(stderr.path).to eq(null_file)
                rval
              end

              Puppet::Util::Execution.execute('test command', {})
            end
          end
        end
      end

      describe "on Windows", :if => Puppet::Util::Platform.windows? do
        it "should always close the process and thread handles" do
          allow(Puppet::Util::Execution).to receive(:execute_windows).and_return(proc_info_stub)

          expect(Puppet::Util::Windows::Process).to receive(:wait_process).with(process_handle).and_raise('whatever')
          expect(FFI::WIN32).to receive(:CloseHandle).with(thread_handle)
          expect(FFI::WIN32).to receive(:CloseHandle).with(process_handle)

          expect { Puppet::Util::Execution.execute('test command') }.to raise_error(RuntimeError)
        end

        it "should return the correct exit status even when exit status is greater than 256" do
          real_exit_status = 3010

          allow(Puppet::Util::Execution).to receive(:execute_windows).and_return(proc_info_stub)
          stub_process_wait(real_exit_status)
          allow(Puppet::Util::Execution).to receive(:exitstatus).and_return(real_exit_status % 256) # The exitstatus is changed to be mod 256 so that ruby can fit it into 8 bits.

          expect(Puppet::Util::Execution.execute('test command', :failonfail => false).exitstatus).to eq(real_exit_status)
        end
      end
    end

<<<<<<< HEAD
    describe "#execute (posix locale)", :unless => Puppet::Util::Platform.windows? do

=======
    describe "#execute (posix locale)", :unless => Puppet.features.microsoft_windows?  do
>>>>>>> c4b0f889
      before :each do
        # there is a danger here that ENV will be modified by exec_posix.  Normally it would only affect the ENV
        #  of a forked process, but, in some of the previous tests in this file we're stubbing Kernel.fork., which could
        #  allow the method to override the "real" ENV.  This shouldn't be a problem for these tests because they are
        #  not stubbing Kernel.fork, but, better safe than sorry... so, to guard against this, we'll capture a snapshot
        #  of ENV before each test.
        @saved_env = ENV.to_hash
      end

      after :each do
        # capture the current environment and make sure it's the same as it was before the test
        cur_env = ENV.to_hash
        # we will get some fairly useless output if we just use the raw == operator on the hashes here, so we'll
        #  be a bit more explicit and laborious in the name of making the error more useful...
        @saved_env.each_pair { |key,val| expect(cur_env[key]).to eq(val) }
        expect(cur_env.keys - @saved_env.keys).to eq([])
      end

      # build up a printf-style string that contains a command to get the value of an environment variable
      # from the operating system.  We can substitute into this with the names of the desired environment variables later.
      get_env_var_cmd = 'echo $%s'

      # a sentinel value that we can use to emulate what locale environment variables might be set to on an international
      # system.
      lang_sentinel_value = "en_US.UTF-8"
      # a temporary hash that contains sentinel values for each of the locale environment variables that we override in
      # "execute"
      locale_sentinel_env = {}
      Puppet::Util::POSIX::LOCALE_ENV_VARS.each { |var| locale_sentinel_env[var] = lang_sentinel_value }

      it "should override the locale environment variables when :override_locale is not set (defaults to true)" do
        # temporarily override the locale environment vars with a sentinel value, so that we can confirm that
        # execute is actually setting them.
        Puppet::Util.withenv(locale_sentinel_env) do
          Puppet::Util::POSIX::LOCALE_ENV_VARS.each do |var|
            # we expect that all of the POSIX vars will have been cleared except for LANG and LC_ALL
            expected_value = (['LANG', 'LC_ALL'].include?(var)) ? "C" : ""
            expect(Puppet::Util::Execution.execute(get_env_var_cmd % var).strip).to eq(expected_value)
          end
        end
      end

      it "should override the LANG environment variable when :override_locale is set to true" do
        # temporarily override the locale environment vars with a sentinel value, so that we can confirm that
        # execute is actually setting them.
        Puppet::Util.withenv(locale_sentinel_env) do
          Puppet::Util::POSIX::LOCALE_ENV_VARS.each do |var|
            # we expect that all of the POSIX vars will have been cleared except for LANG and LC_ALL
            expected_value = (['LANG', 'LC_ALL'].include?(var)) ? "C" : ""
            expect(Puppet::Util::Execution.execute(get_env_var_cmd % var, {:override_locale => true}).strip).to eq(expected_value)
          end
        end
      end

      it "should *not* override the LANG environment variable when :override_locale is set to false" do
        # temporarily override the locale environment vars with a sentinel value, so that we can confirm that
        # execute is not setting them.
        Puppet::Util.withenv(locale_sentinel_env) do
          Puppet::Util::POSIX::LOCALE_ENV_VARS.each do |var|
            expect(Puppet::Util::Execution.execute(get_env_var_cmd % var, {:override_locale => false}).strip).to eq(lang_sentinel_value)
          end
        end
      end

      it "should have restored the LANG and locale environment variables after execution" do
        # we'll do this once without any sentinel values, to give us a little more test coverage
        orig_env_vals = {}
        Puppet::Util::POSIX::LOCALE_ENV_VARS.each do |var|
          orig_env_vals[var] = ENV[var]
        end
        # now we can really execute any command--doesn't matter what it is...
        Puppet::Util::Execution.execute(get_env_var_cmd % 'anything', {:override_locale => true})
        # now we check and make sure the original environment was restored
        Puppet::Util::POSIX::LOCALE_ENV_VARS.each do |var|
          expect(ENV[var]).to eq(orig_env_vals[var])
        end

        # now, once more... but with our sentinel values
        Puppet::Util.withenv(locale_sentinel_env) do
          # now we can really execute any command--doesn't matter what it is...
          Puppet::Util::Execution.execute(get_env_var_cmd % 'anything', {:override_locale => true})
          # now we check and make sure the original environment was restored
          Puppet::Util::POSIX::LOCALE_ENV_VARS.each do |var|
            expect(ENV[var]).to eq(locale_sentinel_env[var])
          end
        end

      end
    end

    describe "#execute (posix user env vars)", :unless => Puppet::Util::Platform.windows? do
      # build up a printf-style string that contains a command to get the value of an environment variable
      # from the operating system.  We can substitute into this with the names of the desired environment variables later.
      get_env_var_cmd = 'echo $%s'

      # a sentinel value that we can use to emulate what locale environment variables might be set to on an international
      # system.
      user_sentinel_value = "Abracadabra"
      # a temporary hash that contains sentinel values for each of the locale environment variables that we override in
      # "execute"
      user_sentinel_env = {}
      Puppet::Util::POSIX::USER_ENV_VARS.each { |var| user_sentinel_env[var] = user_sentinel_value }

      it "should unset user-related environment vars during execution" do
        # first we set up a temporary execution environment with sentinel values for the user-related environment vars
        # that we care about.
        Puppet::Util.withenv(user_sentinel_env) do
          # with this environment, we loop over the vars in question
          Puppet::Util::POSIX::USER_ENV_VARS.each do |var|
            # ensure that our temporary environment is set up as we expect
            expect(ENV[var]).to eq(user_sentinel_env[var])

            # run an "exec" via the provider and ensure that it unsets the vars
            expect(Puppet::Util::Execution.execute(get_env_var_cmd % var).strip).to eq("")

            # ensure that after the exec, our temporary env is still intact
            expect(ENV[var]).to eq(user_sentinel_env[var])
          end
        end
      end

      it "should have restored the user-related environment variables after execution" do
        # we'll do this once without any sentinel values, to give us a little more test coverage
        orig_env_vals = {}
        Puppet::Util::POSIX::USER_ENV_VARS.each do |var|
          orig_env_vals[var] = ENV[var]
        end
        # now we can really execute any command--doesn't matter what it is...
        Puppet::Util::Execution.execute(get_env_var_cmd % 'anything')
        # now we check and make sure the original environment was restored
        Puppet::Util::POSIX::USER_ENV_VARS.each do |var|
          expect(ENV[var]).to eq(orig_env_vals[var])
        end

        # now, once more... but with our sentinel values
        Puppet::Util.withenv(user_sentinel_env) do
          # now we can really execute any command--doesn't matter what it is...
          Puppet::Util::Execution.execute(get_env_var_cmd % 'anything')
          # now we check and make sure the original environment was restored
          Puppet::Util::POSIX::USER_ENV_VARS.each do |var|
            expect(ENV[var]).to eq(user_sentinel_env[var])
          end
        end
      end
    end

    describe "#execute (debug logging)" do
      before :each do
        stub_process_wait(0)

<<<<<<< HEAD
        if Puppet::Util::Platform.windows?
          Puppet::Util::Execution.stubs(:execute_windows).returns(proc_info_stub)
=======
        if Puppet.features.microsoft_windows?
          allow(Puppet::Util::Execution).to receive(:execute_windows).and_return(proc_info_stub)
>>>>>>> c4b0f889
        else
          allow(Puppet::Util::Execution).to receive(:execute_posix).and_return(pid)
        end
      end

      it "should log if no uid or gid specified" do
        expect(Puppet::Util::Execution).to receive(:debug).with("Executing: 'echo hello'")
        Puppet::Util::Execution.execute('echo hello')
      end

      it "should log numeric uid if specified" do
        expect(Puppet::Util::Execution).to receive(:debug).with("Executing with uid=100: 'echo hello'")
        Puppet::Util::Execution.execute('echo hello', {:uid => 100})
      end

      it "should log numeric gid if specified" do
        expect(Puppet::Util::Execution).to receive(:debug).with("Executing with gid=500: 'echo hello'")
        Puppet::Util::Execution.execute('echo hello', {:gid => 500})
      end

      it "should log numeric uid and gid if specified" do
        expect(Puppet::Util::Execution).to receive(:debug).with("Executing with uid=100 gid=500: 'echo hello'")
        Puppet::Util::Execution.execute('echo hello', {:uid => 100, :gid => 500})
      end

      it "should log string uid if specified" do
        expect(Puppet::Util::Execution).to receive(:debug).with("Executing with uid=myuser: 'echo hello'")
        Puppet::Util::Execution.execute('echo hello', {:uid => 'myuser'})
      end

      it "should log string gid if specified" do
        expect(Puppet::Util::Execution).to receive(:debug).with("Executing with gid=mygroup: 'echo hello'")
        Puppet::Util::Execution.execute('echo hello', {:gid => 'mygroup'})
      end

      it "should log string uid and gid if specified" do
        expect(Puppet::Util::Execution).to receive(:debug).with("Executing with uid=myuser gid=mygroup: 'echo hello'")
        Puppet::Util::Execution.execute('echo hello', {:uid => 'myuser', :gid => 'mygroup'})
      end

      it "should log numeric uid and string gid if specified" do
        expect(Puppet::Util::Execution).to receive(:debug).with("Executing with uid=100 gid=mygroup: 'echo hello'")
        Puppet::Util::Execution.execute('echo hello', {:uid => 100, :gid => 'mygroup'})
      end

      it 'should redact commands in debug output when passed sensitive option' do
        expect(Puppet::Util::Execution).to receive(:debug).with("Executing: '[redacted]'")
        Puppet::Util::Execution.execute('echo hello', {:sensitive => true})
      end
    end

    describe "after execution" do
      before :each do
        stub_process_wait(0)

<<<<<<< HEAD
        if Puppet::Util::Platform.windows?
          Puppet::Util::Execution.stubs(:execute_windows).returns(proc_info_stub)
=======
        if Puppet.features.microsoft_windows?
          allow(Puppet::Util::Execution).to receive(:execute_windows).and_return(proc_info_stub)
>>>>>>> c4b0f889
        else
          allow(Puppet::Util::Execution).to receive(:execute_posix).and_return(pid)
        end
      end

      it "should wait for the child process to exit" do
        allow(Puppet::Util::Execution).to receive(:wait_for_output)

        Puppet::Util::Execution.execute('test command')
      end

      it "should close the stdin/stdout/stderr files used by the child" do
        stdin = double('file')
        stdout = double('file')
        stderr = double('file')
        [stdin, stdout, stderr].each {|io| expect(io).to receive(:close).at_least(:once)}

        expect(File).to receive(:open).
            exactly(3).times().
            and_return(stdin, stdout, stderr)

        Puppet::Util::Execution.execute('test command', {:squelch => true, :combine => false})
      end

      describe "on POSIX", :if => Puppet.features.posix? do
        context "reading the output" do
          before :each do
            r, w = IO.pipe
            expect(IO).to receive(:pipe).and_return([r, w])
            w.write("My expected \u2744 command output")
          end

          it "should return output with external encoding ISO_8859_1" do
            result = PuppetSpec::CharacterEncoding.with_external_encoding(Encoding::ISO_8859_1) do
              Puppet::Util::Execution.execute('test command')
            end
            expect(result.encoding).to eq(Encoding::ISO_8859_1)
            expect(result).to eq("My expected \u2744 command output".force_encoding(Encoding::ISO_8859_1))
          end

          it "should return output with external encoding UTF_8" do
            result = PuppetSpec::CharacterEncoding.with_external_encoding(Encoding::UTF_8) do
              Puppet::Util::Execution.execute('test command')
            end
            expect(result.encoding).to eq(Encoding::UTF_8)
            expect(result).to eq("My expected \u2744 command output")
          end
        end

        it "should not read the output if squelch is true" do
          expect(IO).not_to receive(:pipe)

          expect(Puppet::Util::Execution.execute('test command', :squelch => true)).to eq('')
        end

        it "should close the pipe used for output if squelch is false" do
          r, w = IO.pipe
          expect(IO).to receive(:pipe).and_return([r, w])

          expect(Puppet::Util::Execution.execute('test command')).to eq("")
          expect(r.closed?)
          expect(w.closed?)
        end

        it "should close the pipe used for output if squelch is false and an error is raised" do
          r, w = IO.pipe
          expect(IO).to receive(:pipe).and_return([r, w])

<<<<<<< HEAD
          if Puppet::Util::Platform.windows?
            Puppet::Util::Execution.expects(:execute_windows).raises(Exception, 'execution failed')
=======
          if Puppet.features.microsoft_windows?
            expect(Puppet::Util::Execution).to receive(:execute_windows).and_raise(Exception, 'execution failed')
>>>>>>> c4b0f889
          else
            expect(Puppet::Util::Execution).to receive(:execute_posix).and_raise(Exception, 'execution failed')
          end

          expect {
            subject.execute('fail command')
          }.to raise_error(Exception, 'execution failed')
          expect(r.closed?)
          expect(w.closed?)
        end
      end
<<<<<<< HEAD
      describe "on Windows", :if => Puppet::Util::Platform.windows? do
=======

      describe "on Windows", :if => Puppet.features.microsoft_windows? do
>>>>>>> c4b0f889
        context "reading the output" do
          before :each do
            stdout = Puppet::FileSystem::Uniquefile.new('test')
            allow(Puppet::FileSystem::Uniquefile).to receive(:new).and_return(stdout)
            stdout.write("My expected \u2744 command output")
          end

          it "should return output with external encoding ISO_8859_1" do
            result = PuppetSpec::CharacterEncoding.with_external_encoding(Encoding::ISO_8859_1) do
              Puppet::Util::Execution.execute('test command')
            end
            expect(result.encoding).to eq(Encoding::ISO_8859_1)
            expect(result).to eq("My expected \u2744 command output".force_encoding(Encoding::ISO_8859_1))
          end

          it "should return output with external encoding UTF_8" do
            result = PuppetSpec::CharacterEncoding.with_external_encoding(Encoding::UTF_8) do
              Puppet::Util::Execution.execute('test command')
            end
            expect(result.encoding).to eq(Encoding::UTF_8)
            expect(result).to eq("My expected \u2744 command output")
          end
        end

        it "should not read the output if squelch is true" do
          stdout = Puppet::FileSystem::Uniquefile.new('test')
          allow(Puppet::FileSystem::Uniquefile).to receive(:new).and_return(stdout)
          stdout.write("My expected command output")

          expect(Puppet::Util::Execution.execute('test command', :squelch => true)).to eq('')
        end

        it "should delete the file used for output if squelch is false" do
          stdout = Puppet::FileSystem::Uniquefile.new('test')
          path = stdout.path
          allow(Puppet::FileSystem::Uniquefile).to receive(:new).and_return(stdout)

          Puppet::Util::Execution.execute('test command')

          expect(Puppet::FileSystem.exist?(path)).to be_falsey
        end

        it "should not raise an error if the file is open" do
          stdout = Puppet::FileSystem::Uniquefile.new('test')
          allow(Puppet::FileSystem::Uniquefile).to receive(:new).and_return(stdout)

          Puppet::Util::Execution.execute('test command')
        end
      end

      it "should raise an error if failonfail is true and the child failed" do
        stub_process_wait(1)

        expect {
          subject.execute('fail command', :failonfail => true)
        }.to raise_error(Puppet::ExecutionFailure, /Execution of 'fail command' returned 1/)
      end

      it "should raise an error with redacted sensitive command if failonfail is true and the child failed" do
        stub_process_wait(1)

        expect {
          subject.execute('fail command', :failonfail => true, :sensitive => true)
        }.to raise_error(Puppet::ExecutionFailure, /Execution of '\[redacted\]' returned 1/)
      end

      it "should not raise an error if failonfail is false and the child failed" do
        stub_process_wait(1)

        subject.execute('fail command', :failonfail => false)
      end

      it "should not raise an error if failonfail is true and the child succeeded" do
        stub_process_wait(0)

        subject.execute('fail command', :failonfail => true)
      end

      it "should not raise an error if failonfail is false and the child succeeded" do
        stub_process_wait(0)

        subject.execute('fail command', :failonfail => false)
      end

      it "should default failonfail to true when no options are specified" do
        stub_process_wait(1)

        expect {
          subject.execute('fail command')
        }.to raise_error(Puppet::ExecutionFailure, /Execution of 'fail command' returned 1/)
      end

      it "should default failonfail to false when options are specified, but failonfail is not" do
        stub_process_wait(1)

        subject.execute('fail command', { :combine => true })
      end

      it "should default failonfail to false when an empty hash of options is specified" do
        stub_process_wait(1)

        subject.execute('fail command', {})
      end

      it "should raise an error if a nil option is specified" do
        expect {
          Puppet::Util::Execution.execute('fail command', nil)
        }.to raise_error(TypeError, /(can\'t convert|no implicit conversion of) nil into Hash/)
      end
    end
  end

  describe "#execpipe" do
    it "should execute a string as a string" do
      expect(Puppet::Util::Execution).to receive(:open).with('| echo hello 2>&1').and_return('hello')
      expect(Puppet::Util::Execution).to receive(:exitstatus).and_return(0)
      expect(Puppet::Util::Execution.execpipe('echo hello')).to eq('hello')
    end

    it "should print meaningful debug message for string argument" do
      expect(Puppet::Util::Execution).to receive(:debug).with("Executing 'echo hello'")
      expect(Puppet::Util::Execution).to receive(:open).with('| echo hello 2>&1').and_return('hello')
      expect(Puppet::Util::Execution).to receive(:exitstatus).and_return(0)
      Puppet::Util::Execution.execpipe('echo hello')
    end

    it "should print meaningful debug message for array argument" do
      expect(Puppet::Util::Execution).to receive(:debug).with("Executing 'echo hello'")
      expect(Puppet::Util::Execution).to receive(:open).with('| echo hello 2>&1').and_return('hello')
      expect(Puppet::Util::Execution).to receive(:exitstatus).and_return(0)
      Puppet::Util::Execution.execpipe(['echo','hello'])
    end

    it "should execute an array by pasting together with spaces" do
      expect(Puppet::Util::Execution).to receive(:open).with('| echo hello 2>&1').and_return('hello')
      expect(Puppet::Util::Execution).to receive(:exitstatus).and_return(0)
      expect(Puppet::Util::Execution.execpipe(['echo', 'hello'])).to eq('hello')
    end

    it "should fail if asked to fail, and the child does" do
      allow(Puppet::Util::Execution).to receive(:open).with('| echo hello 2>&1').and_return('error message')
      expect(Puppet::Util::Execution).to receive(:exitstatus).and_return(1)
      expect {
        Puppet::Util::Execution.execpipe('echo hello')
      }.to raise_error Puppet::ExecutionFailure, /error message/
    end

    it "should not fail if asked not to fail, and the child does" do
      allow(Puppet::Util::Execution).to receive(:open).and_return('error message')
      expect(Puppet::Util::Execution.execpipe('echo hello', false)).to eq('error message')
    end
  end

  describe "execfail" do
    it "returns the executed command output" do
      allow(Puppet::Util::Execution).to receive(:execute)
        .and_return(Puppet::Util::Execution::ProcessOutput.new("process output", 0))
      expect(Puppet::Util::Execution.execfail('echo hello', Puppet::Error)).to eq('process output')
    end

    it "raises a caller-specified exception on failure with the backtrace" do
      allow(Puppet::Util::Execution).to receive(:execute).and_raise(Puppet::ExecutionFailure, "failed to execute")
      expect {
        Puppet::Util::Execution.execfail("this will fail", Puppet::Error)
      }.to raise_error(Puppet::Error, /failed to execute/)
    end

    it "raises exceptions that don't extend ExecutionFailure" do
      allow(Puppet::Util::Execution).to receive(:execute).and_raise(ArgumentError, "failed to execute")
      expect {
        Puppet::Util::Execution.execfail("this will fail", Puppet::Error)
      }.to raise_error(ArgumentError, /failed to execute/)
    end

    it "raises a TypeError if the exception class is nil" do
      allow(Puppet::Util::Execution).to receive(:execute).and_raise(Puppet::ExecutionFailure, "failed to execute")
      expect {
        Puppet::Util::Execution.execfail('echo hello', nil)
      }.to raise_error(TypeError, /exception class\/object expected/)
    end
  end
end<|MERGE_RESOLUTION|>--- conflicted
+++ resolved
@@ -19,37 +19,21 @@
     let(:pid) { 5501 }
     let(:process_handle) { 0xDEADBEEF }
     let(:thread_handle) { 0xCAFEBEEF }
-<<<<<<< HEAD
-    let(:proc_info_stub) { stub 'processinfo', :process_handle => process_handle, :thread_handle => thread_handle, :process_id => pid}
+    let(:proc_info_stub) { double('processinfo', :process_handle => process_handle, :thread_handle => thread_handle, :process_id => pid) }
     let(:null_file) { Puppet::Util::Platform.windows? ? 'NUL' : '/dev/null' }
 
     def stub_process_wait(exitstatus)
       if Puppet::Util::Platform.windows?
-        Puppet::Util::Windows::Process.stubs(:wait_process).with(process_handle).returns(exitstatus)
-        FFI::WIN32.stubs(:CloseHandle).with(process_handle)
-        FFI::WIN32.stubs(:CloseHandle).with(thread_handle)
-=======
-    let(:proc_info_stub) { double('processinfo', :process_handle => process_handle, :thread_handle => thread_handle, :process_id => pid) }
-    let(:null_file) { Puppet.features.microsoft_windows? ? 'NUL' : '/dev/null' }
-
-    def stub_process_wait(exitstatus)
-      if Puppet.features.microsoft_windows?
         allow(Puppet::Util::Windows::Process).to receive(:wait_process).with(process_handle).and_return(exitstatus)
         allow(FFI::WIN32).to receive(:CloseHandle).with(process_handle)
         allow(FFI::WIN32).to receive(:CloseHandle).with(thread_handle)
->>>>>>> c4b0f889
       else
         allow(Process).to receive(:waitpid2).with(pid, Process::WNOHANG).and_return(nil, [pid, double('child_status', :exitstatus => exitstatus)])
         allow(Process).to receive(:waitpid2).with(pid).and_return([pid, double('child_status', :exitstatus => exitstatus)])
       end
     end
 
-<<<<<<< HEAD
-
     describe "#execute_posix (stubs)", :unless => Puppet::Util::Platform.windows? do
-=======
-    describe "#execute_posix (stubs)", :unless => Puppet.features.microsoft_windows? do
->>>>>>> c4b0f889
       before :each do
         # Most of the things this method does are bad to do during specs. :/
         allow(Kernel).to receive(:fork).and_return(pid).and_yield
@@ -174,12 +158,7 @@
       context 'cwd option' do
         let(:cwd) { 'cwd' }
         it "should execute the command in the specified working directory" do
-<<<<<<< HEAD
-          Process.expects(:create).with(
-=======
-          expect(Dir).to receive(:chdir).with(cwd).and_yield
           expect(Process).to receive(:create).with(
->>>>>>> c4b0f889
             :command_line => "test command",
             :startup_info => {
               :stdin => @stdin,
@@ -249,14 +228,8 @@
 
       describe "when setting up input and output files" do
         include PuppetSpec::Files
-<<<<<<< HEAD
         let(:executor) { Puppet::Util::Platform.windows? ? 'execute_windows' : 'execute_posix' }
         let(:rval) { Puppet::Util::Platform.windows? ? proc_info_stub : pid }
-=======
-
-        let(:executor) { Puppet.features.microsoft_windows? ? 'execute_windows' : 'execute_posix' }
-        let(:rval) { Puppet.features.microsoft_windows? ? proc_info_stub : pid }
->>>>>>> c4b0f889
 
         before :each do
           allow(Puppet::Util::Execution).to receive(:wait_for_output)
@@ -501,12 +474,7 @@
       end
     end
 
-<<<<<<< HEAD
     describe "#execute (posix locale)", :unless => Puppet::Util::Platform.windows? do
-
-=======
-    describe "#execute (posix locale)", :unless => Puppet.features.microsoft_windows?  do
->>>>>>> c4b0f889
       before :each do
         # there is a danger here that ENV will be modified by exec_posix.  Normally it would only affect the ENV
         #  of a forked process, but, in some of the previous tests in this file we're stubbing Kernel.fork., which could
@@ -657,13 +625,8 @@
       before :each do
         stub_process_wait(0)
 
-<<<<<<< HEAD
         if Puppet::Util::Platform.windows?
-          Puppet::Util::Execution.stubs(:execute_windows).returns(proc_info_stub)
-=======
-        if Puppet.features.microsoft_windows?
           allow(Puppet::Util::Execution).to receive(:execute_windows).and_return(proc_info_stub)
->>>>>>> c4b0f889
         else
           allow(Puppet::Util::Execution).to receive(:execute_posix).and_return(pid)
         end
@@ -719,13 +682,8 @@
       before :each do
         stub_process_wait(0)
 
-<<<<<<< HEAD
         if Puppet::Util::Platform.windows?
-          Puppet::Util::Execution.stubs(:execute_windows).returns(proc_info_stub)
-=======
-        if Puppet.features.microsoft_windows?
           allow(Puppet::Util::Execution).to receive(:execute_windows).and_return(proc_info_stub)
->>>>>>> c4b0f889
         else
           allow(Puppet::Util::Execution).to receive(:execute_posix).and_return(pid)
         end
@@ -794,13 +752,8 @@
           r, w = IO.pipe
           expect(IO).to receive(:pipe).and_return([r, w])
 
-<<<<<<< HEAD
           if Puppet::Util::Platform.windows?
-            Puppet::Util::Execution.expects(:execute_windows).raises(Exception, 'execution failed')
-=======
-          if Puppet.features.microsoft_windows?
             expect(Puppet::Util::Execution).to receive(:execute_windows).and_raise(Exception, 'execution failed')
->>>>>>> c4b0f889
           else
             expect(Puppet::Util::Execution).to receive(:execute_posix).and_raise(Exception, 'execution failed')
           end
@@ -812,12 +765,8 @@
           expect(w.closed?)
         end
       end
-<<<<<<< HEAD
+
       describe "on Windows", :if => Puppet::Util::Platform.windows? do
-=======
-
-      describe "on Windows", :if => Puppet.features.microsoft_windows? do
->>>>>>> c4b0f889
         context "reading the output" do
           before :each do
             stdout = Puppet::FileSystem::Uniquefile.new('test')
