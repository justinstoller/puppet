--- conflicted
+++ resolved
@@ -101,7 +101,7 @@
   describe "log_exception" do
     context "when requesting a debug level it is logged at debug" do
       it "the exception is a ParseErrorWithIssue and message is :default" do
-        Puppet::Util::Log.expects(:create).with do |args|
+        expect(Puppet::Util::Log).to receive(:create) do |args|
           expect(args[:message]).to eq("Test")
           expect(args[:level]).to eq(:debug)
         end
@@ -114,7 +114,7 @@
       end
 
       it "the exception is something else" do
-        Puppet::Util::Log.expects(:create).with do |args|
+        expect(Puppet::Util::Log).to receive(:create) do |args|
           expect(args[:message]).to eq("Test")
           expect(args[:level]).to eq(:debug)
         end
@@ -129,7 +129,7 @@
 
     context "no log level is requested it defaults to err" do
       it "the exception is a ParseErrorWithIssue and message is :default" do
-        Puppet::Util::Log.expects(:create).with do |args|
+        expect(Puppet::Util::Log).to receive(:create) do |args|
           expect(args[:message]).to eq("Test")
           expect(args[:level]).to eq(:err)
         end
@@ -142,7 +142,7 @@
       end
 
       it "the exception is something else" do
-        Puppet::Util::Log.expects(:create).with do |args|
+        expect(Puppet::Util::Log).to receive(:create) do |args|
           expect(args[:message]).to eq("Test")
           expect(args[:level]).to eq(:err)
         end
@@ -283,16 +283,9 @@
 
     after(:each) do
       Puppet[:disable_warnings] = []
-<<<<<<< HEAD
-    end
-
-    after(:each) do
-      logger.unstub(:send_log)
-=======
+      allow(logger).to receive(:send_log).and_call_original()
       allow(Facter).to receive(:respond_to?).and_call_original()
       allow(Facter).to receive(:debugging).and_call_original()
-      allow(logger).to receive(:send_log).and_call_original()
->>>>>>> c4b0f889
     end
 
     it "does not produce warning if kind is disabled" do
@@ -312,16 +305,9 @@
 
     after(:each) do
       Puppet[:disable_warnings] = []
-<<<<<<< HEAD
-    end
-
-    after(:each) do
-      logger.unstub(:send_log)
-=======
+      allow(logger).to receive(:send_log).and_call_original()
       allow(Facter).to receive(:respond_to?).and_call_original()
       allow(Facter).to receive(:debugging).and_call_original()
-      allow(logger).to receive(:send_log).and_call_original()
->>>>>>> c4b0f889
     end
 
     it "produces warning even if deprecation warnings are disabled " do
