{
  :type                        => 'aio',
  :pre_suite                   => [
    'setup/common/pre-suite/000-delete-puppet-when-none.rb',
    'setup/aio/pre-suite/010_Install.rb',
    'setup/aio/pre-suite/020_InstallCumulusModules.rb',
    'setup/aio/pre-suite/021_InstallAristaModule.rb',
    'setup/common/pre-suite/025_StopFirewall.rb',
    'setup/common/pre-suite/030_StopSssd.rb',
    'setup/common/pre-suite/040_ValidateSignCert.rb',
    'setup/aio/pre-suite/045_EnsureMasterStarted.rb',
  ],
<<<<<<< HEAD
  'is_puppetserver'            => true,
  'use-service'                => true, # use service scripts to start/stop stuff
  'puppetservice'              => 'puppetserver',
  'puppetserver-confdir'       => '/etc/puppetlabs/puppetserver/conf.d',
  'puppetserver-config'        => '/etc/puppetlabs/puppetserver/conf.d/puppetserver.conf'
}.merge(eval File.read('config/common/options.rb'))
=======
  :is_puppetserver             => true,
  :'use-service'               => true, # use service scripts to start/stop stuff
  :puppetservice               => 'puppetserver',
  :'puppetserver-confdir'      => '/etc/puppetlabs/puppetserver/conf.d',
}
>>>>>>> 3daae58f
<|MERGE_RESOLUTION|>--- conflicted
+++ resolved
@@ -10,17 +10,9 @@
     'setup/common/pre-suite/040_ValidateSignCert.rb',
     'setup/aio/pre-suite/045_EnsureMasterStarted.rb',
   ],
-<<<<<<< HEAD
   'is_puppetserver'            => true,
   'use-service'                => true, # use service scripts to start/stop stuff
   'puppetservice'              => 'puppetserver',
   'puppetserver-confdir'       => '/etc/puppetlabs/puppetserver/conf.d',
   'puppetserver-config'        => '/etc/puppetlabs/puppetserver/conf.d/puppetserver.conf'
-}.merge(eval File.read('config/common/options.rb'))
-=======
-  :is_puppetserver             => true,
-  :'use-service'               => true, # use service scripts to start/stop stuff
-  :puppetservice               => 'puppetserver',
-  :'puppetserver-confdir'      => '/etc/puppetlabs/puppetserver/conf.d',
-}
->>>>>>> 3daae58f
+}