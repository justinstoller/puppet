--- conflicted
+++ resolved
@@ -46,14 +46,10 @@
       $Env:PATH = "C:\${Env:PLATFORM}\bin;${Env:PATH}"
       $Env:LOG_SPEC_ORDER = 'true'
       Get-ChildItem Env: | % { Write-Output "$($_.Key): $($_.Value)"  }
-<<<<<<< HEAD
       # list current OpenSSL install
       gem list openssl
       ruby -ropenssl -e 'puts \"OpenSSL Version - #{OpenSSL::OPENSSL_VERSION}\"; puts \"OpenSSL Library Version - #{OpenSSL::OPENSSL_LIBRARY_VERSION}\"'
-      bundle install --jobs 4 --retry 2 --without development extra
-=======
       bundle install --jobs 4 --retry 2 --without development extra packaging
->>>>>>> 58ef7c9c
       Get-Content Gemfile.lock
       ruby -v
       gem --version
