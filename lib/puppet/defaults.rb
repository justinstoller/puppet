# The majority of the system configuration parameters are set in this file.
module Puppet
    # If we're running the standalone puppet process as a non-root user,
    # use basedirs that are in the user's home directory.
    conf = nil
    var = nil
    name = $0.gsub(/.+#{File::SEPARATOR}/,'').sub(/\.rb$/, '')

    # Make File.expand_path happy
    require 'etc'
    ENV["HOME"] ||= Etc.getpwuid(Process.uid).dir

    if name != "puppetmasterd" and Puppet::Util::SUIDManager.uid != 0
        conf = File.expand_path("~/.puppet")
        var = File.expand_path("~/.puppet/var")
    else
        # Else, use system-wide directories.
        conf = "/etc/puppet"
        var = "/var/puppet"
    end

    self.setdefaults(:main,
        :confdir => [conf, "The main Puppet configuration directory.  The default for this parameter is calculated based on the user.  If the process
        is runnig as root or the user that ``puppetmasterd`` is supposed to run as, it defaults to a system directory, but if it's running as any other user,
        it defaults to being in ``~``."],
        :vardir => [var, "Where Puppet stores dynamic and growing data.  The default for this parameter is calculated specially, like `confdir`_."],
        :name => [name, "The name of the service, if we are running as one.  The
            default is essentially $0 without the path or ``.rb``."]
    )

    if name == "puppetmasterd"
        logopts = {:default => "$vardir/log",
            :mode => 0750,
            :owner => "$user",
            :group => "$group",
            :desc => "The Puppet log directory."
        }
    else
        logopts = ["$vardir/log", "The Puppet log directory."]
    end
    setdefaults(:main, :logdir => logopts)
    
    # This name hackery is necessary so that the rundir is set reasonably during
    # unit tests.
    if Process.uid == 0 and %w{puppetd puppetmasterd}.include?(self.name)
        rundir = "/var/run/puppet"
    else
        rundir = "$vardir/run"
    end

    self.setdefaults(:main,
        :trace => [false, "Whether to print stack traces on some errors"],
        :autoflush => [false, "Whether log files should always flush to disk."],
        :syslogfacility => ["daemon", "What syslog facility to use when logging to
            syslog.  Syslog has a fixed list of valid facilities, and you must
            choose one of those; you cannot just make one up."],
        :statedir => { :default => "$vardir/state",
            :mode => 01755,
            :desc => "The directory where Puppet state is stored.  Generally,
                this directory can be removed without causing harm (although it
                might result in spurious service restarts)."
        },
        :ssldir => {
            :default => "$confdir/ssl",
            :mode => 0771,
            :owner => "root",
            :desc => "Where SSL certificates are kept."
        },
        :rundir => { 
            :default => rundir,
            :mode => 01777,
            :owner => "$user",
            :group => "$group",
            :desc => "Where Puppet PID files are kept."
        },
        :genconfig => [false,
            "Whether to just print a configuration to stdout and exit.  Only makes
            sense when used interactively.  Takes into account arguments specified
            on the CLI."],
        :genmanifest => [false,
            "Whether to just print a manifest to stdout and exit.  Only makes
            sense when used interactively.  Takes into account arguments specified
            on the CLI."],
        :configprint => ["",
            "Print the value of a specific configuration parameter.  If a
            parameter is provided for this, then the value is printed and puppet
            exits.  Comma-separate multiple values.  For a list of all values,
            specify 'all'.  This feature is only available in Puppet versions
            higher than 0.18.4."],
        :color => ["ansi", "Whether to use colors when logging to the console.
            Valid values are ``ansi`` (equivalent to ``true``), ``html`` (mostly
            used during testing with TextMate), and ``false``, which produces
            no color."],
        :mkusers => [false,
            "Whether to create the necessary user and group that puppetd will
            run as."],
        :path => {:default => "none",
            :desc => "The shell search path.  Defaults to whatever is inherited
                from the parent process.",
            :hook => proc do |value|
                ENV["PATH"] = value unless value == "none"
            end
        },
        :libdir => {:default => "$vardir/lib",
            :desc => "An extra search path for Puppet.  This is only useful
                for those files that Puppet will load on demand, and is only
                guaranteed to work for those cases.  In fact, the autoload
                mechanism is responsible for making sure this directory
                is in Ruby's search path",
            :call_on_define => true, # Call our hook with the default value, so we always get the libdir set.
            :hook => proc do |value|
                if defined? @oldlibdir and $:.include?(@oldlibdir)
                    $:.delete(@oldlibdir)
                end
                @oldlibdir = value
                $: << value
            end
        },
        :ignoreimport => [false, "A parameter that can be used in commit
            hooks, since it enables you to parse-check a single file rather
            than requiring that all files exist."],
        :authconfig => [ "$confdir/namespaceauth.conf",
            "The configuration file that defines the rights to the different
            namespaces and methods.  This can be used as a coarse-grained
            authorization system for both ``puppetd`` and ``puppetmasterd``."
        ],
        :environments => ["production,development", "The valid environments for Puppet clients.
            This is more useful as a server-side setting than client, but any
            environment chosen must be in this list.  Values should be
            separated by a comma."],
        :environment => {:default => "development", :desc => "The environment Puppet is running in.  For clients
            (e.g., ``puppetd``) this determines the environment itself, which
            is used to find modules and much more.  For servers (i.e.,
            ``puppetmasterd``) this provides the default environment for nodes
            we know nothing about.",
            :hook => proc { |value| raise(ArgumentError, "Invalid environment %s" % value) unless Puppet::Node::Environment.valid?(value) }
        },
        :diff_args => ["", "Which arguments to pass to the diff command when printing differences between files."],
        :diff => ["diff", "Which diff command to use when printing differences between files."],
        :show_diff => [false, "Whether to print a contextual diff when files are being replaced.  The diff
            is printed on stdout, so this option is meaningless unless you are running Puppet interactively.
            This feature currently requires the ``diff/lcs`` Ruby library."],
        :daemonize => { :default => true,
            :desc => "Send the process into the background.  This is the default.",
            :short => "D"
        },
        :maximum_uid => [4294967290, "The maximum allowed UID.  Some platforms use negative UIDs
            but then ship with tools that do not know how to handle signed ints, so the UIDs show up as
            huge numbers that can then not be fed back into the system.  This is a hackish way to fail in a
            slightly more useful way when that happens."],
        :node_terminus => ["plain", "Where to find information about nodes."]
    )

    hostname = Facter["hostname"].value
    domain = Facter["domain"].value
    if domain and domain != ""
        fqdn = [hostname, domain].join(".")
    else
        fqdn = hostname
    end

    Puppet.setdefaults(:ssl,
        :certname => [fqdn, "The name to use when handling certificates.  Defaults
            to the fully qualified domain name."],
        :certdnsnames => ['', "The DNS names on the Server certificate as a colon-separated list.
            If it's anything other than an empty string, it will be used as an alias in the created
            certificate.  By default, only the server gets an alias set up, and only for 'puppet'."],
        :certdir => ["$ssldir/certs", "The certificate directory."],
        :publickeydir => ["$ssldir/public_keys", "The public key directory."],
        :privatekeydir => { :default => "$ssldir/private_keys",
            :mode => 0750,
            :desc => "The private key directory."
        },
        :privatedir => { :default => "$ssldir/private",
            :mode => 0750,
            :desc => "Where the client stores private certificate information."
        },
        :passfile => { :default => "$privatedir/password",
            :mode => 0640,
            :desc => "Where puppetd stores the password for its private key.
                Generally unused."
        },
        :hostcsr => { :default => "$ssldir/csr_$certname.pem",
            :mode => 0644,
            :desc => "Where individual hosts store and look for their certificates."
        },
        :hostcert => { :default => "$certdir/$certname.pem",
            :mode => 0644,
            :desc => "Where individual hosts store and look for their certificates."
        },
        :hostprivkey => { :default => "$privatekeydir/$certname.pem",
            :mode => 0600,
            :desc => "Where individual hosts store and look for their private key."
        },
        :hostpubkey => { :default => "$publickeydir/$certname.pem",
            :mode => 0644,
            :desc => "Where individual hosts store and look for their public key."
        },
        :localcacert => { :default => "$certdir/ca.pem",
            :mode => 0644,
            :desc => "Where each client stores the CA certificate."
        }
    )

    setdefaults(:ca,
        :cadir => {  :default => "$ssldir/ca",
            :owner => "$user",
            :group => "$group",
            :mode => 0770,
            :desc => "The root directory for the certificate authority."
        },
        :cacert => { :default => "$cadir/ca_crt.pem",
            :owner => "$user",
            :group => "$group",
            :mode => 0660,
            :desc => "The CA certificate."
        },
        :cakey => { :default => "$cadir/ca_key.pem",
            :owner => "$user",
            :group => "$group",
            :mode => 0660,
            :desc => "The CA private key."
        },
        :capub => { :default => "$cadir/ca_pub.pem",
            :owner => "$user",
            :group => "$group",
            :desc => "The CA public key."
        },
        :cacrl => { :default => "$cadir/ca_crl.pem",
            :owner => "$user",
            :group => "$group",
            :mode => 0664,
            :desc => "The certificate revocation list (CRL) for the CA. Set this to 'false' if you do not want to use a CRL."
        },
        :caprivatedir => { :default => "$cadir/private",
            :owner => "$user",
            :group => "$group",
            :mode => 0770,
            :desc => "Where the CA stores private certificate information."
        },
        :csrdir => { :default => "$cadir/requests",
            :owner => "$user",
            :group => "$group",
            :desc => "Where the CA stores certificate requests"
        },
        :signeddir => { :default => "$cadir/signed",
            :owner => "$user",
            :group => "$group",
            :mode => 0770,
            :desc => "Where the CA stores signed certificates."
        },
        :capass => { :default => "$caprivatedir/ca.pass",
            :owner => "$user",
            :group => "$group",
            :mode => 0660,
            :desc => "Where the CA stores the password for the private key"
        },
        :serial => { :default => "$cadir/serial",
            :owner => "$user",
            :group => "$group",
            :mode => 0600,
            :desc => "Where the serial number for certificates is stored."
        },
        :autosign => { :default => "$confdir/autosign.conf",
            :mode => 0644,
            :desc => "Whether to enable autosign.  Valid values are true (which
                autosigns any key request, and is a very bad idea), false (which
                never autosigns any key request), and the path to a file, which
                uses that configuration file to determine which keys to sign."},
        :ca_days => ["", "How long a certificate should be valid. 
                 This parameter is deprecated, use ca_ttl instead"],
        :ca_ttl => ["5y", "The default TTL for new certificates; valid values 
                must be an integer, optionally followed by one of the units 
                'y' (years of 365 days), 'd' (days), 'h' (hours), or 
                's' (seconds). The unit defaults to seconds. If this parameter
                is set, ca_days is ignored. Examples are '3600' (one hour) 
                and '1825d', which is the same as '5y' (5 years) "],
        :ca_md => ["md5", "The type of hash used in certificates."],
        :req_bits => [2048, "The bit length of the certificates."],
        :keylength => [1024, "The bit length of keys."],
        :cert_inventory => {
            :default => "$cadir/inventory.txt",
            :mode => 0644,
            :owner => "$user",
            :group => "$group",
            :desc => "A Complete listing of all certificates"
        }
    )

    # Define the config default.
    self.setdefaults(self.settings[:name],
        :config => ["$confdir/puppet.conf",
            "The configuration file for #{Puppet[:name]}."],
        :pidfile => ["", "The pid file"],
        :bindaddress => ["", "The address to bind to.  Mongrel servers
            default to 127.0.0.1 and WEBrick defaults to 0.0.0.0."],
        :servertype => ["webrick", "The type of server to use.  Currently supported
            options are webrick and mongrel.  If you use mongrel, you will need
            a proxy in front of the process or processes, since Mongrel cannot
            speak SSL."]
    )

    self.setdefaults(:puppetmasterd,
        :user => ["puppet", "The user puppetmasterd should run as."],
        :group => ["puppet", "The group puppetmasterd should run as."],
        :manifestdir => ["$confdir/manifests",
            "Where puppetmasterd looks for its manifests."],
        :manifest => ["$manifestdir/site.pp",
            "The entry-point manifest for puppetmasterd."],
        :code => ["", "Code to parse directly.  This is essentially only used
            by ``puppet``, and should only be set if you're writing your own Puppet
            executable"],
        :masterlog => { :default => "$logdir/puppetmaster.log",
            :owner => "$user",
            :group => "$group",
            :mode => 0660,
            :desc => "Where puppetmasterd logs.  This is generally not used,
                since syslog is the default log destination."
        },
        :masterhttplog => { :default => "$logdir/masterhttp.log",
            :owner => "$user",
            :group => "$group",
            :mode => 0660,
            :create => true,
            :desc => "Where the puppetmasterd web server logs."
        },
        :masterport => [8140, "Which port puppetmasterd listens on."],
        :parseonly => [false, "Just check the syntax of the manifests."],
        :node_name => ["cert", "How the puppetmaster determines the client's identity 
           and sets the 'hostname', 'fqdn' and 'domain' facts for use in the manifest, 
           in particular for determining which 'node' statement applies to the client. 
           Possible values are 'cert' (use the subject's CN in the client's 
           certificate) and 'facter' (use the hostname that the client 
           reported in its facts)"],
        :bucketdir => {
            :default => "$vardir/bucket",
            :mode => 0750,
            :owner => "$user",
            :group => "$group",
            :desc => "Where FileBucket files are stored."
        },
        :ca => [true, "Wether the master should function as a certificate authority."],
        :modulepath => [ "$confdir/modules:/usr/share/puppet/modules",
           "The search path for modules as a colon-separated list of
            directories." ],
        :ssl_client_header => ["HTTP_X_CLIENT_DN", "The header containing an authenticated
            client's SSL DN.  Only used with Mongrel.  This header must be set by the proxy
            to the authenticated client's SSL DN (e.g., ``/CN=puppet.reductivelabs.com``).
<<<<<<< HEAD
            See the http://reductivelabs.com/puppet/trac/wiki/UsingMongrel page for more information."],
        :ssl_client_verify_header => ["HTTP_X_CLIENT_VERIFY", "The header containing the status
            message of the client verification. Only used with Mongrel.  This header must be set by the proxy
            to 'SUCCESS' if the client successfully authenticated, and anything else otherwise.
            See the http://reductivelabs.com/puppet/trac/wiki/UsingMongrel page for more information."]
=======
            See http://reductivelabs.com/puppet/trac/wiki/UsingMongrel for more information."],
        :ssl_client_verify_header => ["HTTP_X_CLIENT_VERIFY", "The header containing the status
            message of the client verification. Only used with Mongrel.  This header must be set by the proxy
            to 'SUCCESS' if the client successfully authenticated, and anything else otherwise.
            See http://reductivelabs.com/puppet/trac/wiki/UsingMongrel for more information."],
        # To make sure this directory is created before we try to use it on the server, we need
        # it to be in the server section (#1138).
        :yamldir => {:default => "$vardir/yaml", :owner => "$user", :group => "$user", :mode => "750",
            :desc => "The directory in which YAML data is stored, usually in a subdirectory."}
>>>>>>> 491a6968
    )

    self.setdefaults(:puppetd,
        :localconfig => { :default => "$statedir/localconfig",
            :owner => "root",
            :mode => 0660,
            :desc => "Where puppetd caches the local configuration.  An
                extension indicating the cache format is added automatically."},
        :statefile => { :default => "$statedir/state.yaml",
            :mode => 0660,
            :desc => "Where puppetd and puppetmasterd store state associated
                with the running configuration.  In the case of puppetmasterd,
                this file reflects the state discovered through interacting
                with clients."
            },
        :classfile => { :default => "$statedir/classes.txt",
            :owner => "root",
            :mode => 0644,
            :desc => "The file in which puppetd stores a list of the classes
                associated with the retrieved configuration.  Can be loaded in
                the separate ``puppet`` executable using the ``--loadclasses``
                option."},
        :puppetdlog => { :default => "$logdir/puppetd.log",
            :owner => "root",
            :mode => 0640,
            :desc => "The log file for puppetd.  This is generally not used."
        },
        :httplog => { :default => "$logdir/http.log",
            :owner => "root",
            :mode => 0640,
            :desc => "Where the puppetd web server logs."
        },
        :http_proxy_host => ["none",
            "The HTTP proxy host to use for outgoing connections.  Note: You
            may need to use a FQDN for the server hostname when using a proxy."],
        :http_proxy_port => [3128,
            "The HTTP proxy port to use for outgoing connections"],
        :http_enable_post_connection_check => [true,
            "Boolean; wheter or not puppetd should validate the server
            SSL certificate against the request hostname."],
        :server => ["puppet",
            "The server to which server puppetd should connect"],
        :ignoreschedules => [false,
            "Boolean; whether puppetd should ignore schedules.  This is useful
            for initial puppetd runs."],
        :puppetport => [8139, "Which port puppetd listens on."],
        :noop => [false, "Whether puppetd should be run in noop mode."],
        :runinterval => [1800, # 30 minutes
            "How often puppetd applies the client configuration; in seconds."],
        :listen => [false, "Whether puppetd should listen for
            connections.  If this is true, then by default only the
            ``runner`` server is started, which allows remote authorized
            and authenticated nodes to connect and trigger ``puppetd``
            runs."],
        :ca_server => ["$server", "The server to use for certificate
            authority requests.  It's a separate server because it cannot
            and does not need to horizontally scale."],
        :ca_port => ["$masterport", "The port to use for the certificate authority."]
    )
        
    self.setdefaults(:filebucket,
        :clientbucketdir => {
            :default => "$vardir/clientbucket",
            :mode => 0750,
            :desc => "Where FileBucket files are stored locally."
        }
    )
    self.setdefaults(:fileserver,
        :fileserverconfig => ["$confdir/fileserver.conf",
            "Where the fileserver configuration is stored."]
    )
    self.setdefaults(:reporting,
        :reports => ["store",
            "The list of reports to generate.  All reports are looked for
            in puppet/reports/<name>.rb, and multiple report names should be
            comma-separated (whitespace is okay)."
        ],
        :reportdir => {:default => "$vardir/reports",
                :mode => 0750,
                :owner => "$user",
                :group => "$group",
                :desc => "The directory in which to store reports
                    received from the client.  Each client gets a separate
                    subdirectory."}
    )
    self.setdefaults(:puppetd,
        :puppetdlockfile => [ "$statedir/puppetdlock",
            "A lock file to temporarily stop puppetd from doing anything."],
        :usecacheonfailure => [true,
            "Whether to use the cached configuration when the remote
            configuration will not compile.  This option is useful for testing
            new configurations, where you want to fix the broken configuration
            rather than reverting to a known-good one."
        ],
        :ignorecache => [false,
            "Ignore cache and always recompile the configuration.  This is
            useful for testing new configurations, where the local cache may in
            fact be stale even if the timestamps are up to date - if the facts
            change or if the server changes."
        ],
        :downcasefacts => [false,
            "Whether facts should be made all lowercase when sent to the server."],
        :dynamicfacts => ["memorysize,memoryfree,swapsize,swapfree",
            "Facts that are dynamic; these facts will be ignored when deciding whether
            changed facts should result in a recompile.  Multiple facts should be
            comma-separated."],
        :splaylimit => ["$runinterval",
            "The maximum time to delay before runs.  Defaults to being the same as the
            run interval."],
        :splay => [false,
            "Whether to sleep for a pseudo-random (but consistent) amount of time before
            a run."]
    )

    self.setdefaults(:puppetd,
        :configtimeout => [120,
            "How long the client should wait for the configuration to be retrieved
            before considering it a failure.  This can help reduce flapping if too
            many clients contact the server at one time."
        ],
        :reportserver => ["$server",
            "The server to which to send transaction reports."
        ],
        :report => [false,
            "Whether to send reports after every transaction."
        ]
    )

    # Plugin information.
    self.setdefaults(:main,
        :pluginpath => ["$vardir/plugins",
            "Where Puppet should look for plugins.  Multiple directories should
            be colon-separated, like normal PATH variables.  As of 0.23.1, this
            option is deprecated; download your custom libraries to the $libdir
            instead."],
        :plugindest => ["$libdir",
            "Where Puppet should store plugins that it pulls down from the central
            server."],
        :pluginsource => ["puppet://$server/plugins",
            "From where to retrieve plugins.  The standard Puppet ``file`` type
             is used for retrieval, so anything that is a valid file source can
             be used here."],
        :pluginsync => [false,
            "Whether plugins should be synced with the central server."],
        :pluginsignore => [".svn CVS",
            "What files to ignore when pulling down plugins."]
    )

    # Central fact information.
    self.setdefaults(:main,
        :factpath => ["$vardir/facts",
            "Where Puppet should look for facts.  Multiple directories should
            be colon-separated, like normal PATH variables."],
        :factdest => ["$vardir/facts",
            "Where Puppet should store facts that it pulls down from the central
            server."],
        :factsource => ["puppet://$server/facts",
            "From where to retrieve facts.  The standard Puppet ``file`` type
             is used for retrieval, so anything that is a valid file source can
             be used here."],
        :factsync => [false,
            "Whether facts should be synced with the central server."],
        :factsignore => [".svn CVS",
            "What files to ignore when pulling down facts."]
    )

    self.setdefaults(:tagmail,
        :tagmap => ["$confdir/tagmail.conf",
            "The mapping between reporting tags and email addresses."],
        :sendmail => [%x{which sendmail 2>/dev/null}.chomp,
            "Where to find the sendmail binary with which to send email."],
        :reportfrom => ["report@" + [Facter["hostname"].value, Facter["domain"].value].join("."),
            "The 'from' email address for the reports."],
        :smtpserver => ["none",
            "The server through which to send email reports."]
    )

    self.setdefaults(:rails,
        :dblocation => { :default => "$statedir/clientconfigs.sqlite3",
            :mode => 0660,
            :owner => "$user",
            :group => "$group",
            :desc => "The database cache for client configurations.  Used for
                querying within the language."
        },
        :dbadapter => [ "sqlite3", "The type of database to use." ],
        :dbmigrate => [ false, "Whether to automatically migrate the database." ],
        :dbname => [ "puppet", "The name of the database to use." ],
        :dbserver => [ "localhost", "The database server for Client caching. Only
            used when networked databases are used."],
        :dbuser => [ "puppet", "The database user for Client caching. Only
            used when networked databases are used."],
        :dbpassword => [ "puppet", "The database password for Client caching. Only
            used when networked databases are used."],
        :dbsocket => [ "", "The database socket location. Only used when networked
            databases are used.  Will be ignored if the value is an empty string."],
        :railslog => {:default => "$logdir/rails.log",
            :mode => 0600,
            :owner => "$user",
            :group => "$group",
            :desc => "Where Rails-specific logs are sent"
        },
        :rails_loglevel => ["info", "The log level for Rails connections.  The value must be
            a valid log level within Rails.  Production environments normally use ``info``
            and other environments normally use ``debug``."]
    )

    setdefaults(:graphing,
        :graph => [false, "Whether to create dot graph files for the different
            configuration graphs.  These dot files can be interpreted by tools
            like OmniGraffle or dot (which is part of ImageMagick)."],
        :graphdir => ["$statedir/graphs", "Where to store dot-outputted graphs."]
    )

    setdefaults(:transaction,
        :tags => ["", "Tags to use to find resources.  If this is set, then
            only resources tagged with the specified tags will be applied.
            Values must be comma-separated."],
        :evaltrace => [false, "Whether each resource should log when it is
            being evaluated.  This allows you to interactively see exactly
            what is being done."],
        :summarize => [false,
            "Whether to print a transaction summary."
        ]
    )

    setdefaults(:parser,
        :typecheck => [true, "Whether to validate types during parsing."],
        :paramcheck => [true, "Whether to validate parameters during parsing."]
    )
    
    setdefaults(:main,
        :casesensitive => [false,
            "Whether matching in case statements and selectors
            should be case-sensitive.  Case insensitivity is
            handled by downcasing all values before comparison."],
        :external_nodes => ["none",
            "An external command that can produce node information.  The output
            must be a YAML dump of a hash, and that hash must have one or both of
            ``classes`` and ``parameters``, where ``classes`` is an array and
            ``parameters`` is a hash.  For unknown nodes, the commands should
            exit with a non-zero exit code.

            This command makes it straightforward to store your node mapping
            information in other data sources like databases."])

    setdefaults(:ldap,
        :ldapnodes => [false,
            "Whether to search for node configurations in LDAP.  See
            http://reductivelabs.com/puppet/trac/wiki/LdapNodes/ for more information."],
        :ldapssl => [false,
            "Whether SSL should be used when searching for nodes.
            Defaults to false because SSL usually requires certificates
            to be set up on the client side."],
        :ldaptls => [false,
            "Whether TLS should be used when searching for nodes.
            Defaults to false because TLS usually requires certificates
            to be set up on the client side."],
        :ldapserver => ["ldap",
            "The LDAP server.  Only used if ``ldapnodes`` is enabled."],
        :ldapport => [389,
            "The LDAP port.  Only used if ``ldapnodes`` is enabled."],
        :ldapstring => ["(&(objectclass=puppetClient)(cn=%s))",
            "The search string used to find an LDAP node."],
        :ldapclassattrs => ["puppetclass",
            "The LDAP attributes to use to define Puppet classes.  Values
            should be comma-separated."],
        :ldapattrs => ["all",
            "The LDAP attributes to include when querying LDAP for nodes.  All
            returned attributes are set as variables in the top-level scope.
            Multiple values should be comma-separated.  The value 'all' returns
            all attributes."],
        :ldapparentattr => ["parentnode",
            "The attribute to use to define the parent node."],
        :ldapuser => ["",
            "The user to use to connect to LDAP.  Must be specified as a
            full DN."],
        :ldappassword => ["",
            "The password to use to connect to LDAP."],
        :ldapbase => ["",
            "The search base for LDAP searches.  It's impossible to provide
            a meaningful default here, although the LDAP libraries might
            have one already set.  Generally, it should be the 'ou=Hosts'
            branch under your main directory."]
    )

    setdefaults(:puppetmasterd,
        :storeconfigs => [false,
            "Whether to store each client's configuration.  This
             requires ActiveRecord from Ruby on Rails."]
    )

    # This doesn't actually work right now.
    setdefaults(:parser,
        :lexical => [false, "Whether to use lexical scoping (vs. dynamic)."],
        :templatedir => ["$vardir/templates",
            "Where Puppet looks for template files."
        ]
    )

    setdefaults(:main,
        :filetimeout => [ 15,
            "The minimum time to wait (in seconds) between checking for updates in
            configuration files.  This timeout determines how quickly Puppet checks whether
            a file (such as manifests or templates) has changed on disk."
        ]
    )

    setdefaults(:metrics,
        :rrddir => {:default => "$vardir/rrd",
            :owner => "$user",
            :group => "$group",
            :desc => "The directory where RRD database files are stored.
                Directories for each reporting host will be created under
                this directory."
        },
        :rrdgraph => [false, "Whether RRD information should be graphed."],
        :rrdinterval => ["$runinterval", "How often RRD should expect data.
            This should match how often the hosts report back to the server."]
    )
end
<|MERGE_RESOLUTION|>--- conflicted
+++ resolved
@@ -346,13 +346,6 @@
         :ssl_client_header => ["HTTP_X_CLIENT_DN", "The header containing an authenticated
             client's SSL DN.  Only used with Mongrel.  This header must be set by the proxy
             to the authenticated client's SSL DN (e.g., ``/CN=puppet.reductivelabs.com``).
-<<<<<<< HEAD
-            See the http://reductivelabs.com/puppet/trac/wiki/UsingMongrel page for more information."],
-        :ssl_client_verify_header => ["HTTP_X_CLIENT_VERIFY", "The header containing the status
-            message of the client verification. Only used with Mongrel.  This header must be set by the proxy
-            to 'SUCCESS' if the client successfully authenticated, and anything else otherwise.
-            See the http://reductivelabs.com/puppet/trac/wiki/UsingMongrel page for more information."]
-=======
             See http://reductivelabs.com/puppet/trac/wiki/UsingMongrel for more information."],
         :ssl_client_verify_header => ["HTTP_X_CLIENT_VERIFY", "The header containing the status
             message of the client verification. Only used with Mongrel.  This header must be set by the proxy
@@ -362,7 +355,6 @@
         # it to be in the server section (#1138).
         :yamldir => {:default => "$vardir/yaml", :owner => "$user", :group => "$user", :mode => "750",
             :desc => "The directory in which YAML data is stored, usually in a subdirectory."}
->>>>>>> 491a6968
     )
 
     self.setdefaults(:puppetd,
