--- conflicted
+++ resolved
@@ -157,13 +157,6 @@
         @certificate ||= (
             # get the CA cert first, since it's required for the normal cert
             # to be of any use.
-<<<<<<< HEAD
-            return nil unless Certificate.find(CA_NAME) unless ca?
-            return nil unless @certificate = Certificate.find(name)
-
-            unless certificate_matches_key?
-                raise Puppet::Error, "Retrieved certificate does not match private key; please remove certificate from server and regenerate it with the current key"
-=======
             if not (key or generate_key) or not (ca? or Certificate.find("ca")) or not (cert = Certificate.find(name)) or cert.expired?
                 nil
             elsif not cert.content.check_private_key(key.content)
@@ -172,7 +165,6 @@
                 nil
             else
                 cert
->>>>>>> f7e14356
             end
             )
     end
