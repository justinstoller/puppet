# The scope class, which handles storing and retrieving variables and types and
# such.
require 'forwardable'

require 'puppet/parser/parser'
require 'puppet/parser/templatewrapper'

require 'puppet/resource/type_collection_helper'
require 'puppet/util/methodhelper'

class Puppet::Parser::Scope
  extend Forwardable
  include Puppet::Util::MethodHelper

  include Puppet::Resource::TypeCollectionHelper
  require 'puppet/parser/resource'

  AST = Puppet::Parser::AST

  Puppet::Util.logmethods(self)

  include Enumerable
  include Puppet::Util::Errors
  attr_accessor :source, :resource
  attr_accessor :base, :keyword
  attr_accessor :top, :translated, :compiler
  attr_accessor :parent
  attr_reader :namespaces

  # Add some alias methods that forward to the compiler, since we reference
  # them frequently enough to justify the extra method call.
  def_delegators :compiler, :catalog, :environment

  # thin wrapper around an ephemeral
  # symbol table.
  # when a symbol
  class Ephemeral
    extend Forwardable

    def initialize(parent=nil)
      @symbols = {}
      @parent = parent
    end

    def_delegators :@symbols, :include?, :delete, :[]=

    def [](name)
      if @symbols.include?(name) or @parent.nil?
        @symbols[name]
      else
        @parent[name]
      end
    end
  end

  def each
    to_hash.each { |name, value| yield(name, value) }
  end

  # Proxy accessors
  def host
    compiler.node.name
  end

  def facts
    compiler.node.facts
  end

  def include?(name)
    ! self[name].nil?
  end

  # Is the value true?  This allows us to control the definition of truth
  # in one place.
  def self.true?(value)
    case value
    when ''
      false
    when :undef
      false
    else
      !!value
    end
  end

  # Coerce value to a number, or return `nil` if it isn't one.
  def self.number?(value)
<<<<<<< HEAD
    case value
    when Numeric
      value
    when /^-?\d+(:?\.\d+|(:?\.\d+)?e\d+)$/
      value.to_f
    when /^0x[0-9a-f]+$/i
      value.to_i(16)
    when /^0[0-7]+$/
      value.to_i(8)
    when /^-?\d+$/
      value.to_i
    else
      nil
=======
    return nil unless value.is_a?(Fixnum) or value.is_a?(Bignum) or value.is_a?(Float) or value.is_a?(String)

    if value.is_a?(String)
      if value =~ /^-?\d+(?:\.\d+|(?:\.\d+)?e\d+)$/
        return value.to_f
      elsif value =~ /^0x[0-9a-f]+$/i
        return value.to_i(16)
      elsif value =~ /^0[0-7]+$/
        return value.to_i(8)
      elsif value =~ /^-?\d+$/
        return value.to_i
      else
        return nil
      end
>>>>>>> 0c872852
    end
  end

  # Add to our list of namespaces.
  def add_namespace(ns)
    return false if @namespaces.include?(ns)
    if @namespaces == [""]
      @namespaces = [ns]
    else
      @namespaces << ns
    end
  end

  def find_hostclass(name, options = {})
    known_resource_types.find_hostclass(namespaces, name, options)
  end

  def find_definition(name)
    known_resource_types.find_definition(namespaces, name)
  end

  # This just delegates directly.
  def_delegator :compiler, :findresource

  # Initialize our new scope.  Defaults to having no parent.
  def initialize(compiler, options = {})
    if compiler.is_a? Puppet::Parser::Compiler
      self.compiler = compiler
    else
      raise Puppet::DevError, "you must pass a compiler instance to a new scope object"
    end

    if n = options.delete(:namespace)
      @namespaces = [n]
    else
      @namespaces = [""]
    end

    raise Puppet::DevError, "compiler passed in options" if options.include? :compiler
    set_options(options)

    extend_with_functions_module

    @tags = []

    # The symbol table for this scope.  This is where we store variables.
    @symtable = {}

    # the ephemeral symbol tables
    # those should not persist long, and are used for the moment only
    # for $0..$xy capture variables of regexes
    # this is actually implemented as a stack, with each ephemeral scope
    # shadowing the previous one
    @ephemeral = [ Ephemeral.new ]

    # All of the defaults set for types.  It's a hash of hashes,
    # with the first key being the type, then the second key being
    # the parameter.
    @defaults = Hash.new { |dhash,type|
      dhash[type] = {}
    }

    # The table for storing class singletons.  This will only actually
    # be used by top scopes and node scopes.
    @class_scopes = {}
  end

  # Store the fact that we've evaluated a class, and store a reference to
  # the scope in which it was evaluated, so that we can look it up later.
  def class_set(name, scope)
    if parent
      parent.class_set(name, scope)
    else
      @class_scopes[name] = scope
    end
  end

  # Return the scope associated with a class.  This is just here so
  # that subclasses can set their parent scopes to be the scope of
  # their parent class, and it's also used when looking up qualified
  # variables.
  def class_scope(klass)
    # They might pass in either the class or class name
    k = klass.respond_to?(:name) ? klass.name : klass
    @class_scopes[k] || (parent && parent.class_scope(k))
  end

  # Collect all of the defaults set at any higher scopes.
  # This is a different type of lookup because it's additive --
  # it collects all of the defaults, with defaults in closer scopes
  # overriding those in later scopes.
  def lookupdefaults(type)
    values = {}

    # first collect the values from the parents
    if parent
      parent.lookupdefaults(type).each { |var,value|
        values[var] = value
      }
    end

    # then override them with any current values
    # this should probably be done differently
    if @defaults.include?(type)
      @defaults[type].each { |var,value|
        values[var] = value
      }
    end

    values
  end

  # Look up a defined type.
  def lookuptype(name)
    find_definition(name) || find_hostclass(name)
  end

  def undef_as(x,v)
    if v.nil? or v == :undef
      x
    else
      v
    end
  end

  def lookupvar(name, options = {})
    # Save the originating scope for the request
    options[:origin] = self unless options[:origin]
    table = ephemeral?(name) ? @ephemeral.last : @symtable

    if name =~ /^(.*)::(.+)$/
      begin
        qualified_scope($1).lookupvar($2, options.merge({:origin => nil}))
      rescue RuntimeError => e
        location = (options[:file] && options[:line]) ? " at #{options[:file]}:#{options[:line]}" : ''
        warning "Could not look up qualified variable '#{name}'; #{e.message}#{location}"
        nil
      end
    # If the value is present and either we are top/node scope or originating scope...
    elsif (ephemeral_include?(name) or table.include?(name)) and (compiler and self == compiler.topscope or (resource and resource.type == "Node") or self == options[:origin])
      table[name]
    elsif resource and resource.type == "Class" and parent_type = resource.resource_type.parent
      qualified_scope(parent_type).lookupvar(name, options.merge({:origin => nil}))
    elsif parent
      parent.lookupvar(name, options)
    else
      nil
    end
  end
  alias [] lookupvar

  def qualified_scope(classname)
    raise "class #{classname} could not be found"     unless klass = find_hostclass(classname)
    raise "class #{classname} has not been evaluated" unless kscope = class_scope(klass)
    kscope
  end
  private :qualified_scope

  # Return a hash containing our variables and their values, optionally (and
  # by default) including the values defined in our parent.  Local values
  # shadow parent values.
  def to_hash(recursive = true)
    if recursive and parent
      target = parent.to_hash(recursive)
    else
      target = Hash.new
    end

    @symtable.each do |name, value|
      if value == :undef
        target.delete(name)
      else
        target[name] = value
      end
    end

    target
  end

  def namespaces
    @namespaces.dup
  end

  # Create a new scope and set these options.
  def newscope(options = {})
    compiler.newscope(self, options)
  end

  def parent_module_name
    return nil unless @parent
    return nil unless @parent.source
    @parent.source.module_name
  end

  # Set defaults for a type.  The typename should already be downcased,
  # so that the syntax is isolated.  We don't do any kind of type-checking
  # here; instead we let the resource do it when the defaults are used.
  def define_settings(type, params)
    table = @defaults[type]

    # if we got a single param, it'll be in its own array
    params = [params] unless params.is_a?(Array)

    params.each { |param|
      if table.include?(param.name)
        raise Puppet::ParseError.new("Default already defined for #{type} { #{param.name} }; cannot redefine", param.line, param.file)
      end
      table[param.name] = param
    }
  end

  # Set a variable in the current scope.  This will override settings
  # in scopes above, but will not allow variables in the current scope
  # to be reassigned.
  #   It's preferred that you use self[]= instead of this; only use this
  # when you need to set options.
  def setvar(name, value, options = {})
    table = options[:ephemeral] ? @ephemeral.last : @symtable
    if table.include?(name)
      if options[:append]
        error = Puppet::ParseError.new("Cannot append, variable #{name} is defined in this scope")
      else
        error = Puppet::ParseError.new("Cannot reassign variable #{name}")
      end
      error.file = options[:file] if options[:file]
      error.line = options[:line] if options[:line]
      raise error
    end

    if options[:append]
      table[name] = append_value(undef_as('', self[name]), value)
    else 
      table[name] = value
    end
  end
  alias []= setvar

  def append_value(bound_value, new_value)
    case new_value
    when Array
      bound_value + new_value
    when Hash
      bound_value.merge(new_value)
    else
      if bound_value.is_a?(Hash)
        raise ArgumentError, "Trying to append to a hash with something which is not a hash is unsupported" 
      end
      bound_value + new_value
    end
  end
  private :append_value

  # Return the tags associated with this scope.
  def_delegator :resource, :tags

  # Used mainly for logging
  def to_s
    "Scope(#{@resource})"
  end

  # remove ephemeral scope up to level
  def unset_ephemeral_var(level=:all)
    if level == :all
      @ephemeral = [ Ephemeral.new ]
    else
      # If we ever drop 1.8.6 and lower, this should be replaced by a single
      # pop-with-a-count - or if someone more ambitious wants to monkey-patch
      # that feature into older rubies. --daniel 2012-07-16
      (@ephemeral.size - level).times do
        @ephemeral.pop
      end
    end
  end

  # check if name exists in one of the ephemeral scope.
  def ephemeral_include?(name)
    @ephemeral.any? {|eph| eph.include?(name) }
  end

  # is name an ephemeral variable?
  def ephemeral?(name)
    name =~ /^\d+$/
  end

  def ephemeral_level
    @ephemeral.size
  end

  def new_ephemeral
    @ephemeral.push(Ephemeral.new(@ephemeral.last))
  end

  def ephemeral_from(match, file = nil, line = nil)
    raise(ArgumentError,"Invalid regex match data") unless match.is_a?(MatchData)

    new_ephemeral

    setvar("0", match[0], :file => file, :line => line, :ephemeral => true)
    match.captures.each_with_index do |m,i|
      setvar("#{i+1}", m, :file => file, :line => line, :ephemeral => true)
    end
  end

  def find_resource_type(type)
    # It still works fine without the type == 'class' short-cut, but it is a lot slower.
    return nil if ["class", "node"].include? type.to_s.downcase
    find_builtin_resource_type(type) || find_defined_resource_type(type)
  end

  def find_builtin_resource_type(type)
    Puppet::Type.type(type.to_s.downcase.to_sym)
  end

  def find_defined_resource_type(type)
    environment.known_resource_types.find_definition(namespaces, type.to_s.downcase)
  end

  def method_missing(method, *args, &block)
    method.to_s =~ /^function_(.*)$/
    super unless $1
    super unless Puppet::Parser::Functions.function($1)
    # In odd circumstances, this might not end up defined by the previous
    # method, so we might as well be certain.
    if respond_to? method
      send(method, *args)
    else
      raise Puppet::DevError, "Function #{$1} not defined despite being loaded!"
    end
  end

  def resolve_type_and_titles(type, titles)
    raise ArgumentError, "titles must be an array" unless titles.is_a?(Array)

    case type.downcase
    when "class"
      # resolve the titles
      titles = titles.collect do |a_title|
        hostclass = find_hostclass(a_title)
        hostclass ?  hostclass.name : a_title
      end
    when "node"
      # no-op
    else
      # resolve the type
      resource_type = find_resource_type(type)
      type = resource_type.name if resource_type
    end

    return [type, titles]
  end

  private

  def extend_with_functions_module
    extend Puppet::Parser::Functions.environment_module(Puppet::Node::Environment.root)
    extend Puppet::Parser::Functions.environment_module(environment) if environment != Puppet::Node::Environment.root
  end
end<|MERGE_RESOLUTION|>--- conflicted
+++ resolved
@@ -85,11 +85,10 @@
 
   # Coerce value to a number, or return `nil` if it isn't one.
   def self.number?(value)
-<<<<<<< HEAD
     case value
     when Numeric
       value
-    when /^-?\d+(:?\.\d+|(:?\.\d+)?e\d+)$/
+    when /^-?\d+(?:\.\d+|(?:\.\d+)?e\d+)$/
       value.to_f
     when /^0x[0-9a-f]+$/i
       value.to_i(16)
@@ -99,22 +98,6 @@
       value.to_i
     else
       nil
-=======
-    return nil unless value.is_a?(Fixnum) or value.is_a?(Bignum) or value.is_a?(Float) or value.is_a?(String)
-
-    if value.is_a?(String)
-      if value =~ /^-?\d+(?:\.\d+|(?:\.\d+)?e\d+)$/
-        return value.to_f
-      elsif value =~ /^0x[0-9a-f]+$/i
-        return value.to_i(16)
-      elsif value =~ /^0[0-7]+$/
-        return value.to_i(8)
-      elsif value =~ /^-?\d+$/
-        return value.to_i
-      else
-        return nil
-      end
->>>>>>> 0c872852
     end
   end
 
