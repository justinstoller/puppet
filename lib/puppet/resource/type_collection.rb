class Puppet::Resource::TypeCollection
  attr_reader :environment

  def clear
    @hostclasses.clear
    @definitions.clear
    @nodes.clear
  end

  def initialize(env)
    @environment = env.is_a?(String) ? Puppet::Node::Environment.new(env) : env
    @hostclasses = {}
    @definitions = {}
    @nodes = {}

    # So we can keep a list and match the first-defined regex
    @node_list = []

    @watched_files = {}
  end

  def import_ast(ast, modname)
    ast.instantiate(modname).each do |instance|
      add(instance)
    end
  end

  def inspect
    "TypeCollection" + { :hostclasses => @hostclasses.keys, :definitions => @definitions.keys, :nodes => @nodes.keys }.inspect
  end

  def <<(thing)
    add(thing)
    self
  end

  def add(instance)
    if instance.type == :hostclass and other = @hostclasses[instance.name] and other.type == :hostclass
      other.merge(instance)
      return other
    end
    method = "add_#{instance.type}"
    send(method, instance)
    instance.resource_type_collection = self
    instance
  end

  def add_hostclass(instance)
    dupe_check(instance, @hostclasses) { |dupe| "Class '#{instance.name}' is already defined#{dupe.error_context}; cannot redefine" }
    dupe_check(instance, @definitions) { |dupe| "Definition '#{instance.name}' is already defined#{dupe.error_context}; cannot be redefined as a class" }

    @hostclasses[instance.name] = instance
    instance
  end

  def hostclass(name)
    @hostclasses[munge_name(name)]
  end

  def add_node(instance)
    dupe_check(instance, @nodes) { |dupe| "Node '#{instance.name}' is already defined#{dupe.error_context}; cannot redefine" }

    @node_list << instance
    @nodes[instance.name] = instance
    instance
  end

  def loader
    require 'puppet/parser/type_loader'
    @loader ||= Puppet::Parser::TypeLoader.new(environment)
  end

  def node(name)
    name = munge_name(name)

    if node = @nodes[name]
      return node
    end

    @node_list.each do |node|
      next unless node.name_is_regex?
      return node if node.match(name)
    end
    nil
  end

  def node_exists?(name)
    @nodes[munge_name(name)]
  end

  def nodes?
    @nodes.length > 0
  end

  def add_definition(instance)
    dupe_check(instance, @hostclasses) { |dupe| "'#{instance.name}' is already defined#{dupe.error_context} as a class; cannot redefine as a definition" }
    dupe_check(instance, @definitions) { |dupe| "Definition '#{instance.name}' is already defined#{dupe.error_context}; cannot be redefined" }
    @definitions[instance.name] = instance
  end

  def definition(name)
    @definitions[munge_name(name)]
  end

  def find_node(namespaces, name)
    @nodes[munge_name(name)]
  end

  def find_hostclass(namespaces, name)
    find_or_load(namespaces, name, :hostclass)
  end

  def find_definition(namespaces, name)
    find_or_load(namespaces, name, :definition)
  end

  [:hostclasses, :nodes, :definitions].each do |m|
    define_method(m) do
      instance_variable_get("@#{m}").dup
    end
  end

<<<<<<< HEAD
=======
  def perform_initial_import
    parser = Puppet::Parser::Parser.new(environment)
    if code = Puppet.settings.uninterpolated_value(:code, environment.to_s) and code != ""
      parser.string = code
    else
      file = Puppet.settings.value(:manifest, environment.to_s)
      parser.file = file
    end
    parser.parse
  rescue => detail
    @parse_failed = true

    msg = "Could not parse for environment #{environment}: #{detail}"
    error = Puppet::Error.new(msg)
    error.set_backtrace(detail.backtrace)
    raise error
  end

  def require_reparse?
    @parse_failed || stale?
  end

>>>>>>> da4457be
  def stale?
    @watched_files.values.detect { |file| file.changed? }
  end

  def version
    return @version if defined?(@version)

    if environment[:config_version] == ""
      @version = Time.now.to_i
      return @version
    end

    @version = Puppet::Util.execute([environment[:config_version]]).strip

  rescue Puppet::ExecutionFailure => e
    raise Puppet::ParseError, "Unable to set config_version: #{e.message}"
  end

  def watch_file(file)
    @watched_files[file] = Puppet::Util::LoadedFile.new(file)
  end

  def watching_file?(file)
    @watched_files.include?(file)
  end

  private

  # Return a list of all possible fully-qualified names that might be
  # meant by the given name, in the context of namespaces.
  def resolve_namespaces(namespaces, name)
    name      = name.downcase
    if name =~ /^::/
      # name is explicitly fully qualified, so just return it, sans
      # initial "::".
      return [name.sub(/^::/, '')]
    end
    if name == ""
      # The name "" has special meaning--it always refers to a "main"
      # hostclass which contains all toplevel resources.
      return [""]
    end

    namespaces = [namespaces] unless namespaces.is_a?(Array)
    namespaces = namespaces.collect { |ns| ns.downcase }

    result = []
    namespaces.each do |namespace|
      ary = namespace.split("::")

      # Search each namespace nesting in innermost-to-outermost order.
      while ary.length > 0
        result << "#{ary.join("::")}::#{name}"
        ary.pop
      end

      # Finally, search the toplevel namespace.
      result << name
    end

    return result.uniq
  end

  # Resolve namespaces and find the given object.  Autoload it if
  # necessary.
  def find_or_load(namespaces, name, type)
    resolve_namespaces(namespaces, name).each do |fqname|
      if result = send(type, fqname) || loader.try_load_fqname(type, fqname)
        return result
      end
    end

    # Nothing found.
    return nil
  end

  def munge_name(name)
    name.to_s.downcase
  end

  def dupe_check(instance, hash)
    return unless dupe = hash[instance.name]
    message = yield dupe
    instance.fail Puppet::ParseError, message
  end
end<|MERGE_RESOLUTION|>--- conflicted
+++ resolved
@@ -1,5 +1,6 @@
 class Puppet::Resource::TypeCollection
   attr_reader :environment
+  attr_accessor :parse_failed
 
   def clear
     @hostclasses.clear
@@ -120,31 +121,10 @@
     end
   end
 
-<<<<<<< HEAD
-=======
-  def perform_initial_import
-    parser = Puppet::Parser::Parser.new(environment)
-    if code = Puppet.settings.uninterpolated_value(:code, environment.to_s) and code != ""
-      parser.string = code
-    else
-      file = Puppet.settings.value(:manifest, environment.to_s)
-      parser.file = file
-    end
-    parser.parse
-  rescue => detail
-    @parse_failed = true
-
-    msg = "Could not parse for environment #{environment}: #{detail}"
-    error = Puppet::Error.new(msg)
-    error.set_backtrace(detail.backtrace)
-    raise error
-  end
-
   def require_reparse?
     @parse_failed || stale?
   end
 
->>>>>>> da4457be
   def stale?
     @watched_files.values.detect { |file| file.changed? }
   end
