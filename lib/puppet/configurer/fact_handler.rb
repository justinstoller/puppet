require 'puppet/indirector/facts/facter'

require 'puppet/configurer'
require 'puppet/configurer/downloader'

# Break out the code related to facts.  This module is
# just included into the agent, but having it here makes it
# easier to test.
module Puppet::Configurer::FactHandler
  def find_facts
    # This works because puppet agent configures Facts to use 'facter' for
    # finding facts and the 'rest' terminus for caching them.  Thus, we'll
    # compile them and then "cache" them on the server.
    begin
      facts = Puppet::Node::Facts.indirection.find(Puppet[:node_name_value], :environment => Puppet::Node::Environment.remote(@environment))
      unless Puppet[:node_name_fact].empty?
        Puppet[:node_name_value] = facts.values[Puppet[:node_name_fact]]
        facts.name = Puppet[:node_name_value]
      end
      facts
    rescue SystemExit,NoMemoryError
      raise
    rescue Exception => detail
      message = _("Could not retrieve local facts: %{detail}") % { detail: detail }
      Puppet.log_exception(detail, message)
      raise Puppet::Error, message, detail.backtrace
    end
  end

  def facts_for_uploading
    facts = find_facts

<<<<<<< HEAD
    if Puppet[:preferred_serialization_format] == "pson"
      {:facts_format => :pson, :facts => CGI.escape(facts.render(:pson)) }
    else
      {:facts_format => 'application/json', :facts => facts.render(:json) }
    end
=======
    text = facts.render(:pson)

    {:facts_format => :pson, :facts => Puppet::Util.uri_query_encode(text)}
>>>>>>> cab72736
  end
end<|MERGE_RESOLUTION|>--- conflicted
+++ resolved
@@ -30,16 +30,10 @@
   def facts_for_uploading
     facts = find_facts
 
-<<<<<<< HEAD
     if Puppet[:preferred_serialization_format] == "pson"
-      {:facts_format => :pson, :facts => CGI.escape(facts.render(:pson)) }
+      {:facts_format => :pson, :facts => Puppet::Util.uri_query_encode(facts.render(:pson)) }
     else
       {:facts_format => 'application/json', :facts => facts.render(:json) }
     end
-=======
-    text = facts.render(:pson)
-
-    {:facts_format => :pson, :facts => Puppet::Util.uri_query_encode(text)}
->>>>>>> cab72736
   end
 end