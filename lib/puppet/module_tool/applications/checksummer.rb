require 'json'
require 'puppet/module_tool/checksums'

module Puppet::ModuleTool
  module Applications
    class Checksummer < Application

      def initialize(path, options = {})
        @path = Pathname.new(path)
        super(options)
      end

      def run
        changes = []
        sums = Puppet::ModuleTool::Checksums.new(@path)
        checksums.each do |child_path, canonical_checksum|

          # Avoid checksumming the checksums.json file
          next if File.basename(child_path) == "checksums.json"

          path = @path + child_path
          unless path.exist? && canonical_checksum == sums.checksum(path)
            changes << child_path
          end
        end

        # Return an Array of strings representing file paths of files that have
        # been modified since this module was installed. All paths are relative
        # to the installed module directory. This return value is used by the
        # module_tool face changes action, and displayed on the console.
        #
        # Example return value:
        #
        #   [ "REVISION", "manifests/init.pp"]
        #
        changes
      end

      private

<<<<<<< HEAD
      def checksums
        if checksums_file.exist?
          PSON.parse(checksums_file.read)
        elsif metadata_file.exist?
          # Check metadata.json too; legacy modules store their checksums there.
          PSON.parse(metadata_file.read)['checksums'] or
          raise ArgumentError, "No file containing checksums found."
        else
          raise ArgumentError, "No file containing checksums found."
        end
=======
      def metadata
        JSON.parse(metadata_file.read)
>>>>>>> 3f0e88db
      end

      def metadata_file
        @path + 'metadata.json'
      end

      def checksums_file
        @path + 'checksums.json'
      end
    end
  end
end<|MERGE_RESOLUTION|>--- conflicted
+++ resolved
@@ -38,21 +38,16 @@
 
       private
 
-<<<<<<< HEAD
       def checksums
         if checksums_file.exist?
-          PSON.parse(checksums_file.read)
+          JSON.parse(checksums_file.read)
         elsif metadata_file.exist?
           # Check metadata.json too; legacy modules store their checksums there.
-          PSON.parse(metadata_file.read)['checksums'] or
+          JSON.parse(metadata_file.read)['checksums'] or
           raise ArgumentError, "No file containing checksums found."
         else
           raise ArgumentError, "No file containing checksums found."
         end
-=======
-      def metadata
-        JSON.parse(metadata_file.read)
->>>>>>> 3f0e88db
       end
 
       def metadata_file
