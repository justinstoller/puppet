# <%= metadata.name %>

#### Table of Contents

1. [Description](#description)
1. [Setup - The basics of getting started with <%= metadata.name %>](#setup)
    * [What <%= metadata.name %> affects](#what-<%= metadata.name %>-affects)
    * [Setup requirements](#setup-requirements)
    * [Beginning with <%= metadata.name %>](#beginning-with-<%= metadata.name %>)
1. [Usage - Configuration options and additional functionality](#usage)
1. [Reference - An under-the-hood peek at what the module is doing and how](#reference)
1. [Limitations - OS compatibility, etc.](#limitations)
1. [Development - Guide for contributing to the module](#development)

## Description

Start with a one- or two-sentence summary of what the module does and/or what
problem it solves. This is your 30-second elevator pitch for your module.
Consider including OS/Puppet version it works with.

You can give more descriptive information in a second paragraph. This paragraph
should answer the questions: "What does this module *do*?" and "Why would I use
it?" If your module has a range of functionality (installation, configuration,
management, etc.), this is the time to mention it.

## Setup

### What <%= metadata.name %> affects **OPTIONAL**

If it's obvious what your module touches, you can skip this section. For
example, folks can probably figure out that your mysql_instance module affects
their MySQL instances.

If there's more that they should know about, though, this is the place to mention:

* A list of files, packages, services, or operations that the module will alter,
  impact, or execute.
* Dependencies that your module automatically installs.
* Warnings or other important notices.

### Setup Requirements **OPTIONAL**

If your module requires anything extra before setting up (pluginsync enabled,
etc.), mention it here.

If your most recent release breaks compatibility or requires particular steps
for upgrading, you might want to include an additional "Upgrading" section
here.

### Beginning with <%= metadata.name %>

<<<<<<< HEAD
If your most recent release breaks compatibility or requires particular steps
for upgrading, you may wish to include an additional section here: Upgrading
(For an example, see https://forge.puppetlabs.com/puppetlabs/firewall).
=======
The very basic steps needed for a user to get the module up and running. This
can include setup steps, if necessary, or it can be an example of the most
basic use of the module.
>>>>>>> de50fbde

## Usage

This section is where you describe how to customize, configure, and do the
fancy stuff with your module here. It's especially helpful if you include usage
examples and code samples for doing things with your module.

## Reference

Here, include a complete list of your module's classes, types, providers,
facts, along with the parameters for each. Users refer to this section (thus
the name "Reference") to find specific details; most users don't read it per
se.

## Limitations

This is where you list OS compatibility, version compatibility, etc. If there
are Known Issues, you might want to include them under their own heading here.

## Development

Since your module is awesome, other users will want to play with it. Let them
know what the ground rules for contributing are.

## Release Notes/Contributors/Etc. **Optional**

If you aren't using changelog, put your release notes here (though you should
consider using changelog). You can also add any additional sections you feel
are necessary or important to include here. Please use the `## ` header.<|MERGE_RESOLUTION|>--- conflicted
+++ resolved
@@ -49,15 +49,9 @@
 
 ### Beginning with <%= metadata.name %>
 
-<<<<<<< HEAD
-If your most recent release breaks compatibility or requires particular steps
-for upgrading, you may wish to include an additional section here: Upgrading
-(For an example, see https://forge.puppetlabs.com/puppetlabs/firewall).
-=======
 The very basic steps needed for a user to get the module up and running. This
 can include setup steps, if necessary, or it can be an example of the most
 basic use of the module.
->>>>>>> de50fbde
 
 ## Usage
 
