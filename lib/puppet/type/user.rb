--- conflicted
+++ resolved
@@ -13,7 +13,7 @@
       This resource type uses the prescribed native tools for creating
       groups and generally uses POSIX APIs for retrieving information
       about them.  It does not directly modify `/etc/passwd` or anything.
-      
+
       **Autorequires:** If Puppet is managing the user's primary group (as provided in the `gid` attribute), the user resource will autorequire that group. If Puppet is managing any role accounts corresponding to the user's roles, the user resource will autorequire those role accounts."
 
     feature :allows_duplicates,
@@ -36,13 +36,11 @@
     feature :manages_expiry,
       "The provider can manage the expiry date for a user."
 
-<<<<<<< HEAD
    feature :system_users,
      "The provider allows you to create system users with lower UIDs."
-=======
+
     feature :manages_aix_lam,
       "The provider can manage AIX Loadable Authentication Module (LAM) system."
->>>>>>> fb339cbb
 
     newproperty(:ensure, :parent => Puppet::Property::Ensure) do
       newvalue(:present, :event => :user_created) do
@@ -463,7 +461,7 @@
       def membership
         :attribute_membership
       end
-      
+
       def delimiter
         " "
       end
@@ -479,7 +477,7 @@
         be treated as the minimum list."
 
       newvalues(:inclusive, :minimum)
-      
+
       defaultto :minimum
     end
 
