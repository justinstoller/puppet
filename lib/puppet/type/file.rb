--- conflicted
+++ resolved
@@ -9,832 +9,6 @@
 require 'puppet/network/client'
 require 'puppet/util/backups'
 
-<<<<<<< HEAD
-module Puppet
-    newtype(:file) do
-        include Puppet::Util::MethodHelper
-        include Puppet::Util::Checksums
-        include Puppet::Util::Backups
-        @doc = "Manages local files, including setting ownership and
-            permissions, creation of both files and directories, and
-            retrieving entire files from remote servers.  As Puppet matures, it
-            expected that the ``file`` resource will be used less and less to
-            manage content, and instead native resources will be used to do so.
-
-            If you find that you are often copying files in from a central
-            location, rather than using native resources, please contact
-            Puppet Labs and we can hopefully work with you to develop a
-            native resource to support what you are doing."
-
-        newparam(:path) do
-            desc "The path to the file to manage.  Must be fully qualified."
-            isnamevar
-
-            validate do |value|
-                unless value =~ /^#{File::SEPARATOR}/
-                    fail Puppet::Error,"File paths must be fully qualified, not '#{value}'"
-                end
-            end
-
-            # convert the current path in an index into the collection and the last
-            # path name. The aim is to use less storage for all common paths in a hierarchy
-            munge do |value|
-                path, name = File.split(value)
-                { :index => Puppet::FileCollection.collection.index(path), :name => name }
-            end
-
-            # and the reverse
-            unmunge do |value|
-                File.join( Puppet::FileCollection.collection.path(value[:index]), value[:name] )
-            end
- 
-            to_canonicalize do |s|
-                # Get rid of any duplicate slashes, and remove any trailing slashes unless 
-                # the title is just a slash, in which case leave it.
-                s.gsub(/\/+/, "/").sub(/(.)\/$/,'\1')
-            end
-        end
-
-        newparam(:backup) do
-            desc "Whether files should be backed up before
-                being replaced.  The preferred method of backing files up is via
-                a ``filebucket``, which stores files by their MD5 sums and allows
-                easy retrieval without littering directories with backups.  You
-                can specify a local filebucket or a network-accessible
-                server-based filebucket by setting ``backup => bucket-name``.
-                Alternatively, if you specify any value that begins with a ``.``
-                (e.g., ``.puppet-bak``), then Puppet will use copy the file in
-                the same directory with that value as the extension of the
-                backup. Setting ``backup => false`` disables all backups of the
-                file in question.
-
-                Puppet automatically creates a local filebucket named ``puppet`` and
-                defaults to backing up there.  To use a server-based filebucket,
-                you must specify one in your configuration::
-
-                    filebucket { main:
-                        server => puppet
-                    }
-
-                The ``puppetmasterd`` daemon creates a filebucket by default,
-                so you can usually back up to your main server with this
-                configuration.  Once you've described the bucket in your
-                configuration, you can use it in any file::
-
-                    file { \"/my/file\":
-                        source => \"/path/in/nfs/or/something\",
-                        backup => main
-                    }
-
-                This will back the file up to the central server.
-
-                At this point, the benefits of using a filebucket are that you do not
-                have backup files lying around on each of your machines, a given
-                version of a file is only backed up once, and you can restore
-                any given file manually, no matter how old.  Eventually,
-                transactional support will be able to automatically restore
-                filebucketed files.
-                "
-
-            defaultto "puppet"
-
-            munge do |value|
-                # I don't really know how this is happening.
-                value = value.shift if value.is_a?(Array)
-
-                case value
-                when false, "false", :false
-                    false
-                when true, "true", ".puppet-bak", :true
-                    ".puppet-bak"
-                when String
-                    value
-                else
-                    self.fail "Invalid backup type %s" % value.inspect
-                end
-            end
-        end
-
-        newparam(:recurse) do
-            desc "Whether and how deeply to do recursive
-                management."
-
-            newvalues(:true, :false, :inf, :remote, /^[0-9]+$/)
-
-            # Replace the validation so that we allow numbers in
-            # addition to string representations of them.
-            validate { |arg| }
-            munge do |value|
-                newval = super(value)
-                case newval
-                when :true, :inf; true
-                when :false; false
-                when :remote; :remote
-                when Integer, Fixnum, Bignum
-                    self.warning "Setting recursion depth with the recurse parameter is now deprecated, please use recurselimit"
-
-                    # recurse == 0 means no recursion
-                    return false if value == 0
-
-                    resource[:recurselimit] = value
-                    true
-                when /^\d+$/
-                    self.warning "Setting recursion depth with the recurse parameter is now deprecated, please use recurselimit"
-                    value = Integer(value)
-
-                    # recurse == 0 means no recursion
-                    return false if value == 0
-
-                    resource[:recurselimit] = value
-                    true
-                else
-                    self.fail "Invalid recurse value #{value.inspect}"
-                end
-            end
-        end
-
-        newparam(:recurselimit) do
-            desc "How deeply to do recursive management."
-
-            newvalues(/^[0-9]+$/)
-
-            munge do |value|
-                newval = super(value)
-                case newval
-                when Integer, Fixnum, Bignum; value
-                when /^\d+$/; Integer(value)
-                else
-                    self.fail "Invalid recurselimit value #{value.inspect}"
-                end
-            end
-        end
-
-        newparam(:replace, :boolean => true) do
-            desc "Whether or not to replace a file that is
-                sourced but exists.  This is useful for using file sources
-                purely for initialization."
-            newvalues(:true, :false)
-            aliasvalue(:yes, :true)
-            aliasvalue(:no, :false)
-            defaultto :true
-        end
-
-        newparam(:force, :boolean => true) do
-            desc "Force the file operation.  Currently only used when replacing
-                directories with links."
-            newvalues(:true, :false)
-            defaultto false
-        end
-
-        newparam(:ignore) do
-            desc "A parameter which omits action on files matching
-                specified patterns during recursion.  Uses Ruby's builtin globbing
-                engine, so shell metacharacters are fully supported, e.g. ``[a-z]*``.
-                Matches that would descend into the directory structure are ignored,
-                e.g., ``*/*``."
-
-            validate do |value|
-                unless value.is_a?(Array) or value.is_a?(String) or value == false
-                    self.devfail "Ignore must be a string or an Array"
-                end
-            end
-        end
-
-        newparam(:links) do
-            desc "How to handle links during file actions.  During file copying,
-                ``follow`` will copy the target file instead of the link, ``manage``
-                will copy the link itself, and ``ignore`` will just pass it by.
-                When not copying, ``manage`` and ``ignore`` behave equivalently
-                (because you cannot really ignore links entirely during local
-                recursion), and ``follow`` will manage the file to which the
-                link points."
-
-            newvalues(:follow, :manage)
-
-            defaultto :manage
-        end
-
-        newparam(:purge, :boolean => true) do
-            desc "Whether unmanaged files should be purged.  If you have a filebucket
-                configured the purged files will be uploaded, but if you do not,
-                this will destroy data.  Only use this option for generated
-                files unless you really know what you are doing.  This option only
-                makes sense when recursively managing directories.
-
-                Note that when using ``purge`` with ``source``, Puppet will purge any files
-                that are not on the remote system."
-
-            defaultto :false
-
-            newvalues(:true, :false)
-        end
-
-        newparam(:sourceselect) do
-            desc "Whether to copy all valid sources, or just the first one.  This parameter
-                is only used in recursive copies; by default, the first valid source is the
-                only one used as a recursive source, but if this parameter is set to ``all``,
-                then all valid sources will have all of their contents copied to the local host,
-                and for sources that have the same file, the source earlier in the list will
-                be used."
-
-            defaultto :first
-
-            newvalues(:first, :all)
-        end
-
-        # Autorequire any parent directories.
-        autorequire(:file) do
-            basedir = File.dirname(self[:path])
-            if basedir != self[:path]
-                basedir
-            else
-                nil
-            end
-        end
-
-        # Autorequire the owner and group of the file.
-        {:user => :owner, :group => :group}.each do |type, property|
-            autorequire(type) do
-                if @parameters.include?(property)
-                    # The user/group property automatically converts to IDs
-                    next unless should = @parameters[property].shouldorig
-                    val = should[0]
-                    if val.is_a?(Integer) or val =~ /^\d+$/
-                        nil
-                    else
-                        val
-                    end
-                end
-            end
-        end
-
-        CREATORS = [:content, :source, :target]
-
-        validate do
-            count = 0
-            CREATORS.each do |param|
-                count += 1 if self.should(param)
-            end
-            if @parameters.include?(:source)
-                count += 1
-            end
-            if count > 1
-                self.fail "You cannot specify more than one of %s" % CREATORS.collect { |p| p.to_s}.join(", ")
-            end
-
-            if !self[:source] and self[:recurse] == :remote
-                self.fail "You cannot specify a remote recursion without a source"
-            end
-
-            if !self[:recurse] and self[:recurselimit]
-                self.warning "Possible error: recurselimit is set but not recurse, no recursion will happen"
-            end
-        end
-
-        def self.[](path)
-            return nil unless path
-            super(path.gsub(/\/+/, '/').sub(/\/$/, ''))
-        end
-
-        # List files, but only one level deep.
-        def self.instances(base = "/")
-            unless FileTest.directory?(base)
-                return []
-            end
-
-            files = []
-            Dir.entries(base).reject { |e|
-                e == "." or e == ".."
-            }.each do |name|
-                path = File.join(base, name)
-                if obj = self[path]
-                    obj[:check] = :all
-                    files << obj
-                else
-                    files << self.new(
-                        :name => path, :check => :all
-                    )
-                end
-            end
-            files
-        end
-
-        @depthfirst = false
-
-        # Determine the user to write files as.
-        def asuser
-            if self.should(:owner) and ! self.should(:owner).is_a?(Symbol)
-                writeable = Puppet::Util::SUIDManager.asuser(self.should(:owner)) {
-                    FileTest.writable?(File.dirname(self[:path]))
-                }
-
-                # If the parent directory is writeable, then we execute
-                # as the user in question.  Otherwise we'll rely on
-                # the 'owner' property to do things.
-                if writeable
-                    asuser = self.should(:owner)
-                end
-            end
-
-            return asuser
-        end
-
-        def bucket
-            return @bucket if defined?(@bucket) and @bucket
-
-            backup = self[:backup]
-            return nil unless backup
-            return nil if backup =~ /^\./
-
-            unless catalog or backup == "puppet"
-                fail "Can not find filebucket for backups without a catalog"
-            end
-
-            unless catalog and filebucket = catalog.resource(:filebucket, backup) or backup == "puppet"
-                fail "Could not find filebucket %s specified in backup" % backup
-            end
-
-            return default_bucket unless filebucket
-
-            @bucket = filebucket.bucket
-
-            return @bucket
-        end
-
-        def default_bucket
-            Puppet::Type.type(:filebucket).mkdefaultbucket.bucket
-        end
-
-        # Does the file currently exist?  Just checks for whether
-        # we have a stat
-        def exist?
-            stat ? true : false
-        end
-
-        # We have to do some extra finishing, to retrieve our bucket if
-        # there is one.
-        def finish
-            # Look up our bucket, if there is one
-            bucket()
-            super
-        end
-
-        # Create any children via recursion or whatever.
-        def eval_generate
-            return [] unless self.recurse?
-
-            recurse
-            #recurse.reject do |resource|
-            #    catalog.resource(:file, resource[:path])
-            #end.each do |child|
-            #    catalog.add_resource child
-            #    catalog.relationship_graph.add_edge self, child
-            #end
-        end
-
-        def flush
-            # We want to make sure we retrieve metadata anew on each transaction.
-            @parameters.each do |name, param|
-                param.flush if param.respond_to?(:flush)
-            end
-            @stat = nil
-        end
-
-        def initialize(hash)
-            # Used for caching clients
-            @clients = {}
-
-            super
-
-            @title = self.class.canonicalize_ref(@title)
-            @stat = nil
-        end
-
-        # Configure discovered resources to be purged.
-        def mark_children_for_purging(children)
-            children.each do |name, child|
-                next if child[:source]
-                child[:ensure] = :absent
-            end
-        end
-
-        # Create a new file or directory object as a child to the current
-        # object.
-        def newchild(path)
-            full_path = File.join(self[:path], path)
-
-            # Add some new values to our original arguments -- these are the ones
-            # set at initialization.  We specifically want to exclude any param
-            # values set by the :source property or any default values.
-            # LAK:NOTE This is kind of silly, because the whole point here is that
-            # the values set at initialization should live as long as the resource
-            # but values set by default or by :source should only live for the transaction
-            # or so.  Unfortunately, we don't have a straightforward way to manage
-            # the different lifetimes of this data, so we kludge it like this.
-            # The right-side hash wins in the merge.
-            options = @original_parameters.merge(:path => full_path).reject { |param, value| value.nil? }
-
-            # These should never be passed to our children.
-            [:parent, :ensure, :recurse, :recurselimit, :target, :alias, :source].each do |param|
-                options.delete(param) if options.include?(param)
-            end
-
-            return self.class.new(options)
-        end
-
-        # Files handle paths specially, because they just lengthen their
-        # path names, rather than including the full parent's title each
-        # time.
-        def pathbuilder
-            # We specifically need to call the method here, so it looks
-            # up our parent in the catalog graph.
-            if parent = parent()
-                # We only need to behave specially when our parent is also
-                # a file
-                if parent.is_a?(self.class)
-                    # Remove the parent file name
-                    list = parent.pathbuilder
-                    list.pop # remove the parent's path info
-                    return list << self.ref
-                else
-                    return super
-                end
-            else
-                return [self.ref]
-            end
-        end
-
-        # Should we be purging?
-        def purge?
-            @parameters.include?(:purge) and (self[:purge] == :true or self[:purge] == "true")
-        end
-
-        # Recursively generate a list of file resources, which will
-        # be used to copy remote files, manage local files, and/or make links
-        # to map to another directory.
-        def recurse
-            children = {}
-            if self[:recurse] != :remote
-                children = recurse_local
-            end
-
-            if self[:target]
-                recurse_link(children)
-            elsif self[:source]
-                recurse_remote(children)
-            end
-
-            # If we're purging resources, then delete any resource that isn't on the
-            # remote system.
-            mark_children_for_purging(children) if self.purge?
-
-            result = children.values.sort { |a, b| a[:path] <=> b[:path] }
-            remove_less_specific_files(result)
-        end
-
-        # This is to fix bug #2296, where two files recurse over the same
-        # set of files.  It's a rare case, and when it does happen you're
-        # not likely to have many actual conflicts, which is good, because
-        # this is a pretty inefficient implementation.
-        def remove_less_specific_files(files)
-            mypath = self[:path].split(File::Separator)
-            other_paths = catalog.vertices.
-              select  { |r| r.is_a?(self.class) and r[:path] != self[:path] }.
-              collect { |r| r[:path].split(File::Separator) }.
-              select  { |p| p[0,mypath.length]  == mypath }
-
-            return files if other_paths.empty?
-
-            files.reject { |file|
-                path = file[:path].split(File::Separator)
-                other_paths.any? { |p| path[0,p.length] == p }
-                }
-        end
-
-        # A simple method for determining whether we should be recursing.
-        def recurse?
-            return false unless @parameters.include?(:recurse)
-
-            val = @parameters[:recurse].value
-
-            if val and (val == true or val == :remote)
-                return true
-            else
-                return false
-            end
-        end
-
-        # Recurse the target of the link.
-        def recurse_link(children)
-            perform_recursion(self[:target]).each do |meta|
-                if meta.relative_path == "."
-                    self[:ensure] = :directory
-                    next
-                end
-
-                children[meta.relative_path] ||= newchild(meta.relative_path)
-                if meta.ftype == "directory"
-                    children[meta.relative_path][:ensure] = :directory
-                else
-                    children[meta.relative_path][:ensure] = :link
-                    children[meta.relative_path][:target] = meta.full_path
-                end
-            end
-            children
-        end
-
-        # Recurse the file itself, returning a Metadata instance for every found file.
-        def recurse_local
-            result = perform_recursion(self[:path])
-            return {} unless result
-            result.inject({}) do |hash, meta|
-                next hash if meta.relative_path == "."
-
-                hash[meta.relative_path] = newchild(meta.relative_path)
-                hash
-            end
-        end
-
-        # Recurse against our remote file.
-        def recurse_remote(children)
-            sourceselect = self[:sourceselect]
-
-            total = self[:source].collect do |source|
-                next unless result = perform_recursion(source)
-                return if top = result.find { |r| r.relative_path == "." } and top.ftype != "directory"
-                result.each { |data| data.source = "%s/%s" % [source, data.relative_path] }
-                break result if result and ! result.empty? and sourceselect == :first
-                result
-            end.flatten
-
-            # This only happens if we have sourceselect == :all
-            unless sourceselect == :first
-                found = []
-                total.reject! do |data|
-                    result = found.include?(data.relative_path)
-                    found << data.relative_path unless found.include?(data.relative_path)
-                    result
-                end
-            end
-
-            total.each do |meta|
-                if meta.relative_path == "."
-                    parameter(:source).metadata = meta
-                    next
-                end
-                children[meta.relative_path] ||= newchild(meta.relative_path)
-                children[meta.relative_path][:source] = meta.source
-                children[meta.relative_path][:checksum] = :md5 if meta.ftype == "file"
-
-                children[meta.relative_path].parameter(:source).metadata = meta
-            end
-
-            children
-        end
-
-        def perform_recursion(path)
-            params = {
-                :links => self[:links],
-                :recurse => (self[:recurse] == :remote ? true : self[:recurse]),
-                :recurselimit => self[:recurselimit],
-                :ignore => self[:ignore]
-            }
-            params[:checksum_type] = self[:checksum] if self[:checksum] == :none
-            Puppet::FileServing::Metadata.search(path, params)
-        end
-
-        # Remove any existing data.  This is only used when dealing with
-        # links or directories.
-        def remove_existing(should)
-            return unless s = stat
-
-            self.fail "Could not back up; will not replace" unless perform_backup
-
-            unless should.to_s == "link"
-                return if s.ftype.to_s == should.to_s
-            end
-
-            case s.ftype
-            when "directory"
-                if self[:force] == :true
-                    debug "Removing existing directory for replacement with %s" % should
-                    FileUtils.rmtree(self[:path])
-                else
-                    notice "Not removing directory; use 'force' to override"
-                end
-            when "link", "file"
-                debug "Removing existing %s for replacement with %s" %
-                    [s.ftype, should]
-                File.unlink(self[:path])
-            else
-                self.fail "Could not back up files of type %s" % s.ftype
-            end
-            expire
-        end
-
-        # a wrapper method to make sure the file exists before doing anything
-        def retrieve
-            if source = parameter(:source)
-                source.copy_source_values
-            end
-            super
-        end
-
-        # Set the checksum, from another property.  There are multiple
-        # properties that modify the contents of a file, and they need the
-        # ability to make sure that the checksum value is in sync.
-        def setchecksum(sum = nil)
-            if @parameters.include? :checksum
-                if sum
-                    @parameters[:checksum].checksum = sum
-                else
-                    # If they didn't pass in a sum, then tell checksum to
-                    # figure it out.
-                    currentvalue = @parameters[:checksum].retrieve
-                    @parameters[:checksum].checksum = currentvalue
-                end
-            end
-        end
-
-        # Should this thing be a normal file?  This is a relatively complex
-        # way of determining whether we're trying to create a normal file,
-        # and it's here so that the logic isn't visible in the content property.
-        def should_be_file?
-            return true if self[:ensure] == :file
-
-            # I.e., it's set to something like "directory"
-            return false if e = self[:ensure] and e != :present
-
-            # The user doesn't really care, apparently
-            if self[:ensure] == :present
-                return true unless s = stat
-                return true if s.ftype == "file"
-                return false
-            end
-
-            # If we've gotten here, then :ensure isn't set
-            return true if self[:content]
-            return true if stat and stat.ftype == "file"
-            return false
-        end
-
-        # Stat our file.  Depending on the value of the 'links' attribute, we
-        # use either 'stat' or 'lstat', and we expect the properties to use the
-        # resulting stat object accordingly (mostly by testing the 'ftype'
-        # value).
-        cached_attr(:stat) do
-            method = :stat
-
-            # Files are the only types that support links
-            if (self.class.name == :file and self[:links] != :follow) or self.class.name == :tidy
-                method = :lstat
-            end
-            path = self[:path]
-
-            begin
-                File.send(method, self[:path])
-            rescue Errno::ENOENT => error
-                return nil
-            rescue Errno::EACCES => error
-                warning "Could not stat; permission denied"
-                return nil
-            end
-        end
-
-        # We have to hack this just a little bit, because otherwise we'll get
-        # an error when the target and the contents are created as properties on
-        # the far side.
-        def to_trans(retrieve = true)
-            obj = super
-            if obj[:target] == :notlink
-                obj.delete(:target)
-            end
-            obj
-        end
-
-        # Write out the file.  Requires the content to be written,
-        # the property name for logging, and the checksum for validation.
-        def write(content, property, checksum = nil)
-            if validate = validate_checksum?
-                # Use the appropriate checksum type -- md5, md5lite, etc.
-                sumtype = property(:checksum).checktype
-                checksum ||= "{#{sumtype}}" + property(:checksum).send(sumtype, content)
-            end
-
-            remove_existing(:file)
-
-            use_temporary_file = (content.length != 0)
-            if use_temporary_file
-                path = "#{self[:path]}.puppettmp_#{rand(10000)}"
-                while File.exists?(path) or File.symlink?(path)
-                    path = "#{self[:path]}.puppettmp_#{rand(10000)}"
-                    end
-              else
-                path = self[:path]
-              end
-
-            mode = self.should(:mode) # might be nil
-            umask = mode ? 000 : 022
-
-            Puppet::Util.withumask(umask) do
-                File.open(path, File::CREAT|File::WRONLY|File::TRUNC, mode) { |f| f.print content }
-            end
-
-            # And put our new file in place
-            if use_temporary_file # This is only not true when our file is empty.
-                begin
-                    fail_if_checksum_is_wrong(path, checksum) if validate
-                    File.rename(path, self[:path])
-                rescue => detail
-                    fail "Could not rename temporary file %s to %s : %s" % [path, self[:path], detail]
-                ensure
-                    # Make sure the created file gets removed
-                    File.unlink(path) if FileTest.exists?(path)
-                end
-            end
-
-            # make sure all of the modes are actually correct
-            property_fix
-
-            # And then update our checksum, so the next run doesn't find it.
-            self.setchecksum(checksum)
-        end
-
-        # Should we validate the checksum of the file we're writing?
-        def validate_checksum?
-            if sumparam = @parameters[:checksum]
-                return sumparam.checktype.to_s !~ /time/
-            else
-                return false
-            end
-        end
-
-        private
-
-        # Make sure the file we wrote out is what we think it is.
-        def fail_if_checksum_is_wrong(path, checksum)
-            if checksum =~ /^\{(\w+)\}.+/
-                sumtype = $1
-            else
-                # This shouldn't happen, but if it happens to, it's nicer
-                # to just use a default sumtype than fail.
-                sumtype = "md5"
-            end
-            newsum = property(:checksum).getsum(sumtype, path)
-            return if newsum == checksum
-
-            self.fail "File written to disk did not match checksum; discarding changes (%s vs %s)" % [checksum, newsum]
-        end
-
-        # Override the parent method, because we don't want to generate changes
-        # when the file is missing and there is no 'ensure' state.
-        def propertychanges(currentvalues)
-            unless self.stat
-                found = false
-                ([:ensure] + CREATORS).each do |prop|
-                    if @parameters.include?(prop)
-                        found = true
-                        break
-                    end
-                end
-                unless found
-                    return []
-                end
-            end
-            super
-        end
-
-        # There are some cases where all of the work does not get done on
-        # file creation/modification, so we have to do some extra checking.
-        def property_fix
-            properties.each do |thing|
-                next unless [:mode, :owner, :group, :seluser, :selrole, :seltype, :selrange].include?(thing.name)
-
-                # Make sure we get a new stat objct
-                expire
-                currentvalue = thing.retrieve
-                unless thing.insync?(currentvalue)
-                    thing.sync
-                end
-            end
-        end
-    end # Puppet::Type.type(:pfile)
-
-    # We put all of the properties in separate files, because there are so many
-    # of them.  The order these are loaded is important, because it determines
-    # the order they are in the property lit.
-    require 'puppet/type/file/checksum'
-    require 'puppet/type/file/content'     # can create the file
-    require 'puppet/type/file/source'      # can create the file
-    require 'puppet/type/file/target'      # creates a different type of file
-    require 'puppet/type/file/ensure'      # can create the file
-    require 'puppet/type/file/owner'
-    require 'puppet/type/file/group'
-    require 'puppet/type/file/mode'
-    require 'puppet/type/file/type'
-    require 'puppet/type/file/selcontext'  # SELinux file context
-end
-=======
 Puppet::Type.newtype(:file) do
   include Puppet::Util::MethodHelper
   include Puppet::Util::Checksums
@@ -1621,5 +795,4 @@
 require 'puppet/type/file/group'
 require 'puppet/type/file/mode'
 require 'puppet/type/file/type'
-require 'puppet/type/file/selcontext'  # SELinux file context
->>>>>>> 8747479d
+require 'puppet/type/file/selcontext'  # SELinux file context