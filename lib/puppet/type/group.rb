require 'etc'
require 'facter'
require 'puppet/property/keyvalue'
require 'puppet/parameter/boolean'

module Puppet
  Type.newtype(:group) do
    @doc = "Manage groups. On most platforms this can only create groups.
      Group membership must be managed on individual users.

      On some platforms such as OS X, group membership is managed as an
      attribute of the group, not the user record. Providers must have
      the feature 'manages_members' to manage the 'members' property of
      a group record."

    feature :manages_members,
      "For directories where membership is an attribute of groups not users."

    feature :manages_aix_lam,
      "The provider can manage AIX Loadable Authentication Module (LAM) system."

    feature :system_groups,
      "The provider allows you to create system groups with lower GIDs."

    feature :libuser,
      "Allows local groups to be managed on systems that also use some other
       remote NSS method of managing accounts."

    ensurable do
      desc "Create or remove the group."

      newvalue(:present) do
        provider.create
      end

      newvalue(:absent) do
        provider.delete
      end
    end

    newproperty(:gid) do
      desc "The group ID.  Must be specified numerically.  If no group ID is
        specified when creating a new group, then one will be chosen
        automatically according to local system standards. This will likely
        result in the same group having different GIDs on different systems,
        which is not recommended.

        On Windows, this property is read-only and will return the group's security
        identifier (SID)."

      def retrieve
        provider.gid
      end

      def sync
        if self.should == :absent
          raise Puppet::DevError, "GID cannot be deleted"
        else
          provider.gid = self.should
        end
      end

      munge do |gid|
        case gid
        when String
          if gid =~ /^[-0-9]+$/
            gid = Integer(gid)
          else
            self.fail "Invalid GID #{gid}"
          end
        when Symbol
          unless gid == :absent
            self.devfail "Invalid GID #{gid}"
          end
        end

        return gid
      end
    end

    newproperty(:members, :array_matching => :all, :required_features => :manages_members) do
      desc "The members of the group. For directory services where group
      membership is stored in the group objects, not the users. Use
      with auth_membership to determine whether the specified members
      are inclusive or the minimum."

      def change_to_s(currentvalue, newvalue)
        currentvalue = currentvalue.join(",") if currentvalue != :absent
        newvalue = newvalue.join(",")
        super(currentvalue, newvalue)
      end

      def insync?(current)
        if provider.respond_to?(:members_insync?)
          return provider.members_insync?(current, @should)
        end

        super(current)
      end

      def is_to_s(currentvalue)
        if provider.respond_to?(:members_to_s)
          currentvalue = '' if currentvalue.nil?
          currentvalue = currentvalue.is_a?(Array) ? currentvalue : currentvalue.split(',')

          return provider.members_to_s(currentvalue)
        end

        super(currentvalue)
      end
      alias :should_to_s :is_to_s

      validate do |value|
        if provider.respond_to?(:member_valid?)
          return provider.member_valid?(value)
        end
      end
    end

    newparam(:auth_membership, :boolean => true, :parent => Puppet::Parameter::Boolean) do
<<<<<<< HEAD
      desc "whether the provider is authoritative for group membership."
      defaultto false
=======
      desc "Whether the provider is authoritative for group membership. This
        must be set to true to allow setting the group to no members with
        `members => [],`."
      defaultto true
>>>>>>> 670b30e8
    end

    newparam(:name) do
      desc "The group name. While naming limitations vary by operating system,
        it is advisable to restrict names to the lowest common denominator,
        which is a maximum of 8 characters beginning with a letter.

        Note that Puppet considers group names to be case-sensitive, regardless
        of the platform's own rules; be sure to always use the same case when
        referring to a given group."
      isnamevar
    end

    newparam(:allowdupe, :boolean => true, :parent => Puppet::Parameter::Boolean) do
      desc "Whether to allow duplicate GIDs. Defaults to `false`."

      defaultto false
    end

    newparam(:ia_load_module, :required_features => :manages_aix_lam) do
      desc "The name of the I&A module to use to manage this user"
    end

    newproperty(:attributes, :parent => Puppet::Property::KeyValue, :required_features => :manages_aix_lam) do
      desc "Specify group AIX attributes in an array of `key=value` pairs."

      def membership
        :attribute_membership
      end

      def delimiter
        " "
      end

      validate do |value|
        raise ArgumentError, "Attributes value pairs must be separated by an =" unless value.include?("=")
      end
    end

    newparam(:attribute_membership) do
      desc "Whether specified attribute value pairs should be treated as the only attributes
        of the user or whether they should merely
        be treated as the minimum list."

      newvalues(:inclusive, :minimum)

      defaultto :minimum
    end

    newparam(:system, :boolean => true, :parent => Puppet::Parameter::Boolean) do
      desc "Whether the group is a system group with lower GID."

      defaultto false
    end

    newparam(:forcelocal, :boolean => true,
             :required_features => :libuser,
             :parent => Puppet::Parameter::Boolean) do
      desc "Forces the management of local accounts when accounts are also
            being managed by some other NSS"
      defaultto false
    end

    # This method has been exposed for puppet to manage users and groups of
    # files in its settings and should not be considered available outside of
    # puppet.
    #
    # (see Puppet::Settings#service_group_available?)
    #
    # @return [Boolean] if the group exists on the system
    # @api private
    def exists?
      provider.exists?
    end
  end
end<|MERGE_RESOLUTION|>--- conflicted
+++ resolved
@@ -118,15 +118,10 @@
     end
 
     newparam(:auth_membership, :boolean => true, :parent => Puppet::Parameter::Boolean) do
-<<<<<<< HEAD
-      desc "whether the provider is authoritative for group membership."
-      defaultto false
-=======
       desc "Whether the provider is authoritative for group membership. This
         must be set to true to allow setting the group to no members with
         `members => [],`."
-      defaultto true
->>>>>>> 670b30e8
+      defaultto false
     end
 
     newparam(:name) do
