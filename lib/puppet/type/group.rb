
require 'etc'
require 'facter'

module Puppet
    newtype(:group) do
        @doc = "Manage groups. On most platforms this can only create groups.
            Group membership must be managed on individual users.  
            
            On some platforms such as OS X, group membership is managed as an
            attribute of the group, not the user record. Providers must have 
            the feature 'manages_members' to manage the 'members' property of
            a group record."
        
        feature :manages_members,
            "For directories where membership is an attribute of groups not users."

        ensurable do
            desc "Create or remove the group."

            newvalue(:present) do
                provider.create

                :group_created
            end

            newvalue(:absent) do
                provider.delete

                :group_removed
            end
<<<<<<< HEAD

            # If they're talking about the thing at all, they generally want to
            # say it should exist.
            defaultto do
                if @resource.managed?
                    :present
                else
                    nil
                end
            end

            def retrieve
                return provider.exists? ? :present : :absent
            end
=======
>>>>>>> 278bfe83
        end

        newproperty(:gid) do
            desc "The group ID.  Must be specified numerically.  If not
                specified, a number will be picked, which can result in ID
                differences across systems and thus is not recommended.  The
                GID is picked according to local system standards."

            def retrieve
                return provider.gid
            end

            def sync
                if self.should == :absent
                    raise Puppet::DevError, "GID cannot be deleted"
                else
                    provider.gid = self.should
                    :group_modified
                end
            end

            munge do |gid|
                case gid
                when String
                    if gid =~ /^[-0-9]+$/
                        gid = Integer(gid)
                    else
                        self.fail "Invalid GID %s" % gid
                    end
                when Symbol
                    unless gid == :absent
                        self.devfail "Invalid GID %s" % gid
                    end
                end

                return gid
            end
        end
        
        newproperty(:members, :array_matching => :all, :required_features => :manages_members) do
            desc "The members of the group. For directory services where group
            membership is stored in the group objects, not the users."
            
            def change_to_s(currentvalue, newvalue)
                currentvalue = currentvalue.join(",") if currentvalue != :absent
                newvalue = newvalue.join(",")
                super(currentvalue, newvalue)
            end
        end
        
        newparam(:auth_membership) do
            desc "whether the provider is authoritative for group membership."
            defaultto true
        end

        newparam(:name) do
            desc "The group name.  While naming limitations vary by
                system, it is advisable to keep the name to the degenerate
                limitations, which is a maximum of 8 characters beginning with
                a letter."
            isnamevar
        end

        newparam(:allowdupe, :boolean => true) do
            desc "Whether to allow duplicate GIDs.  This option does not work on
                FreeBSD (contract to the ``pw`` man page)."
                
            newvalues(:true, :false)

            defaultto false
        end
    end
end
<|MERGE_RESOLUTION|>--- conflicted
+++ resolved
@@ -29,23 +29,6 @@
 
                 :group_removed
             end
-<<<<<<< HEAD
-
-            # If they're talking about the thing at all, they generally want to
-            # say it should exist.
-            defaultto do
-                if @resource.managed?
-                    :present
-                else
-                    nil
-                end
-            end
-
-            def retrieve
-                return provider.exists? ? :present : :absent
-            end
-=======
->>>>>>> 278bfe83
         end
 
         newproperty(:gid) do
