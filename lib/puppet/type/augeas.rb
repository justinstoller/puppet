#--
#  Copyright (C) 2008 Red Hat Inc.
#
#  This library is free software; you can redistribute it and/or
#  modify it under the terms of the GNU General Public
#  License as published by the Free Software Foundation; either
#  version 2 of the License, or (at your option) any later version.
#
#  This library is distributed in the hope that it will be useful,
#  but WITHOUT ANY WARRANTY; without even the implied warranty of
#  MERCHANTABILITY or FITNESS FOR A PARTICULAR PURPOSE.  See the GNU
#  General Public License for more details.
#
#  You should have received a copy of the GNU General Public
#  License along with this library; if not, write to the Free Software
#  Foundation, Inc., 59 Temple Place, Suite 330, Boston, MA 02111-1307  USA
#
# Author: Bryan Kearney <bkearney@redhat.com>

Puppet::Type.newtype(:augeas) do
  include Puppet::Util

  feature :parse_commands, "Parse the command string"
  feature :need_to_run?, "If the command should run"
  feature :execute_changes, "Actually make the changes"

  @doc = "Apply the changes (single or array of changes) to the filesystem
    via the augeas tool.

    Requires:
      - augeas to be installed (http://www.augeas.net)
      - ruby-augeas bindings

    Sample usage with a string::

      augeas{\"test1\" :
        context => \"/files/etc/sysconfig/firstboot\",
        changes => \"set RUN_FIRSTBOOT YES\",
        onlyif  => \"match other_value size > 0\",
      }

    Sample usage with an array and custom lenses::

      augeas{\"jboss_conf\":
        context => \"/files\",
        changes => [
          \"set /etc/jbossas/jbossas.conf/JBOSS_IP $ipaddress\",
          \"set /etc/jbossas/jbossas.conf/JAVA_HOME /usr\"
        ],
        load_path => \"$/usr/share/jbossas/lenses\",
      }

    "

  newparam (:name) do
    desc "The name of this task. Used for uniqueness"
    isnamevar
  end

  newparam (:context) do
    desc "Optional context path. This value is prepended to the paths of all changes if the path is relative. If INCL is set, defaults to '/files' + INCL, otherwise the empty string"
    defaultto ""
    munge do |value|
      if value.empty? and resource[:incl]
        "/files" + resource[:incl]
      else
        value
      end
    end
  end

  newparam (:onlyif) do
    desc "Optional augeas command and comparisons to control the execution of this type.
      Supported onlyif syntax::

        get [AUGEAS_PATH] [COMPARATOR] [STRING]
        match [MATCH_PATH] size [COMPARATOR] [INT]
        match [MATCH_PATH] include [STRING]
        match [MATCH_PATH] not_include [STRING]
        match [MATCH_PATH] == [AN_ARRAY]
        match [MATCH_PATH] != [AN_ARRAY]

      where::

        AUGEAS_PATH is a valid path scoped by the context
        MATCH_PATH is a valid match synatx scoped by the context
        COMPARATOR is in the set [> >= != == <= <]
        STRING is a string
        INT is a number
        AN_ARRAY is in the form ['a string', 'another']"
    defaultto ""
  end


  newparam(:changes) do
    desc "The changes which should be applied to the filesystem. This
    can be either a string which contains a command or an array of commands.
    Commands supported are::

      set [PATH] [VALUE]     Sets the value VALUE at loction PATH
      rm [PATH]              Removes the node at location PATH
      remove [PATH]          Synonym for rm
      clear [PATH]           Keeps the node at PATH, but removes the value.
      ins [LABEL] [WHERE] [PATH]
        Inserts an empty node LABEL either [WHERE={before|after}] PATH.
      insert [LABEL] [WHERE] [PATH]
        Synonym for ins

    If the parameter 'context' is set that value is prepended to PATH"
  end


  newparam(:root) do
    desc "A file system path; all files loaded by Augeas are loaded underneath ROOT"
    defaultto "/"
  end

  newparam(:load_path) do
    desc "Optional colon separated list of directories; these directories are searched for schema definitions"
    defaultto ""
  end

  newparam(:force) do
    desc "Optional command to force the augeas type to execute even if it thinks changes
    will not be made. This does not overide the only setting. If onlyif is set, then the
    foce setting will not override that result"

    defaultto false
  end

  newparam(:type_check) do
    desc "Set to true if augeas should perform typechecking. Optional, defaults to false"
    newvalues(:true, :false)

    defaultto :false
  end

  newparam(:lens) do
    desc "Use a specific lens, e.g. 'Hosts.lns'. When this parameter is set, you must also set the incl parameter to indicate which file to load. Only that file will be loaded, which greatly speeds up execution of the type"
  end

  newparam(:incl) do
    desc "Load only a specific file, e.g. '/etc/hosts'.  When this parameter is set, you must also set the lens parameter to indicate which lens to use."
  end

  validate do
    has_lens = !self[:lens].nil?
    has_incl = !self[:incl].nil?
    self.fail "You must specify both the lens and incl parameters, or neither" if has_lens != has_incl
  end

  # This is the acutal meat of the code. It forces
  # augeas to be run and fails or not based on the augeas return
  # code.
  newproperty(:returns) do |property|
    include Puppet::Util
    desc "The expected return code from the augeas command. Should not be set"

    defaultto 0

    # Make output a bit prettier
    def change_to_s(currentvalue, newvalue)
      "executed successfully"
    end

    # if the onlyif resource is provided, then the value is parsed.
    # a return value of 0 will stop exection because it matches the
    # default value.
    def retrieve
      if @resource.provider.need_to_run?()
        :need_to_run
      else
        0
      end
    end

<<<<<<< HEAD
    # This is the acutal meat of the code. It forces
    # augeas to be run and fails or not based on the augeas return
    # code.
    newproperty(:returns) do |property|
        include Puppet::Util
        desc "The expected return code from the augeas command. Should not be set"

        defaultto 0

        # Make output a bit prettier
        def change_to_s(currentvalue, newvalue)
            return "executed successfully"
        end

        # if the onlyif resource is provided, then the value is parsed.
        # a return value of 0 will stop exection because it matches the
        # default value.
        def retrieve
            if @resource.provider.need_to_run?()
                :need_to_run
            else
                0
            end
        end

        # Actually execute the command.
        def sync
            @resource.provider.execute_changes()
        end
=======
    # Actually execute the command.
    def sync
      @resource.provider.execute_changes
>>>>>>> 8747479d
    end
  end

end<|MERGE_RESOLUTION|>--- conflicted
+++ resolved
@@ -174,41 +174,9 @@
       end
     end
 
-<<<<<<< HEAD
-    # This is the acutal meat of the code. It forces
-    # augeas to be run and fails or not based on the augeas return
-    # code.
-    newproperty(:returns) do |property|
-        include Puppet::Util
-        desc "The expected return code from the augeas command. Should not be set"
-
-        defaultto 0
-
-        # Make output a bit prettier
-        def change_to_s(currentvalue, newvalue)
-            return "executed successfully"
-        end
-
-        # if the onlyif resource is provided, then the value is parsed.
-        # a return value of 0 will stop exection because it matches the
-        # default value.
-        def retrieve
-            if @resource.provider.need_to_run?()
-                :need_to_run
-            else
-                0
-            end
-        end
-
-        # Actually execute the command.
-        def sync
-            @resource.provider.execute_changes()
-        end
-=======
     # Actually execute the command.
     def sync
       @resource.provider.execute_changes
->>>>>>> 8747479d
     end
   end
 
