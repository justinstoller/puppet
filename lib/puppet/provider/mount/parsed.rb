require 'puppet/provider/parsedfile'
require 'puppet/provider/mount'

fstab = nil
case Facter.value(:operatingsystem)
when "Solaris"; fstab = "/etc/vfstab"
else
  fstab = "/etc/fstab"
end

<<<<<<< HEAD
Puppet::Type.type(:mount).provide(
  :parsed,
  :parent => Puppet::Provider::ParsedFile,
  :default_target => fstab,
  :filetype => :flat
) do
=======

Puppet::Type.type(:mount).provide(:parsed,:parent => Puppet::Provider::ParsedFile,:default_target => fstab,:filetype => :flat) do
>>>>>>> 23a510a3
  include Puppet::Provider::Mount

  commands :mountcmd => "mount", :umount => "umount"

  case Facter["operatingsystem"]
  when "Solaris"
    @fields = [:device, :blockdevice, :name, :fstype, :pass, :atboot, :options]
  else
    @fields = [:device, :name, :fstype, :options, :dump, :pass]
    @fielddefaults = [ nil ] * 4 + [ "0", "2" ]
  end

  text_line :comment, :match => /^\s*#/
  text_line :blank, :match => /^\s*$/

  optional_fields  = @fields - [:device, :name, :blockdevice]
  mandatory_fields = @fields - optional_fields

  # fstab will ignore lines that have fewer than the mandatory number of columns,
  # so we should, too.
  field_pattern = '(\s*(?>\S+))'
  text_line :incomplete, :match => /^(?!#{field_pattern}{#{mandatory_fields.length}})/

  record_line self.name, :fields => @fields, :separator => /\s+/, :joiner => "\t", :optional => optional_fields
<<<<<<< HEAD
end
=======

  # Every entry in fstab is :unmounted until we can prove different
  def self.prefetch_hook(target_records)
    target_records.collect do |record|
      record[:ensure] = :unmounted if record[:record_type] == :parsed
      record
    end
  end

  def self.prefetch(resources = nil)
    # Get providers for all resources the user defined and that match
    # a record in /etc/fstab.
    super
    # We need to do two things now:
    # - Update ensure from :unmounted to :mounted if the resource is mounted
    # - Check for mounted devices that are not in fstab and
    #   set ensure to :ghost (if the user wants to add an entry
    #   to fstab we need to know if the device was mounted before)
    mountinstances.each do |hash|
      if mount = resources[hash[:name]]
        case mount.provider.get(:ensure)
        when :absent  # Mount not in fstab
          mount.provider.set(:ensure => :ghost)
        when :unmounted # Mount in fstab
          mount.provider.set(:ensure => :mounted)
        end
      end
    end
  end

  def self.mountinstances
    # XXX: Will not work for mount points that have spaces in path (does fstab support this anyways?)
    regex = case Facter.value(:operatingsystem)
      when "Darwin"
        / on (?:\/private\/var\/automount)?(\S*)/
      when "Solaris", "HP-UX"
        /^(\S*) on /
      else
        / on (\S*)/
    end
    instances = []
    mountcmd.split("\n").each do |line|
      if match = regex.match(line) and name = match.captures.first
        instances << {:name => name, :mounted => :yes} # Only :name is important here
      else
        raise Puppet::Error, "Could not understand line #{line} from mount output"
      end
    end
    instances
  end

end
>>>>>>> 23a510a3
<|MERGE_RESOLUTION|>--- conflicted
+++ resolved
@@ -8,17 +8,12 @@
   fstab = "/etc/fstab"
 end
 
-<<<<<<< HEAD
 Puppet::Type.type(:mount).provide(
   :parsed,
   :parent => Puppet::Provider::ParsedFile,
   :default_target => fstab,
   :filetype => :flat
 ) do
-=======
-
-Puppet::Type.type(:mount).provide(:parsed,:parent => Puppet::Provider::ParsedFile,:default_target => fstab,:filetype => :flat) do
->>>>>>> 23a510a3
   include Puppet::Provider::Mount
 
   commands :mountcmd => "mount", :umount => "umount"
@@ -43,9 +38,6 @@
   text_line :incomplete, :match => /^(?!#{field_pattern}{#{mandatory_fields.length}})/
 
   record_line self.name, :fields => @fields, :separator => /\s+/, :joiner => "\t", :optional => optional_fields
-<<<<<<< HEAD
-end
-=======
 
   # Every entry in fstab is :unmounted until we can prove different
   def self.prefetch_hook(target_records)
@@ -83,11 +75,20 @@
         / on (?:\/private\/var\/automount)?(\S*)/
       when "Solaris", "HP-UX"
         /^(\S*) on /
+      when "AIX"
+        /^(?:\S*\s+\S+\s+)(\S+)/
       else
         / on (\S*)/
     end
     instances = []
-    mountcmd.split("\n").each do |line|
+    mount_output = mountcmd.split("\n")
+    if mount_output.length >= 2 and mount_output[1] =~ /^[- \t]*$/
+      # On some OSes (e.g. AIX) mount output begins with a header line
+      # followed by a line consisting of dashes and whitespace.
+      # Discard these two lines.
+      mount_output[0..1] = []
+    end
+    mount_output.each do |line|
       if match = regex.match(line) and name = match.captures.first
         instances << {:name => name, :mounted => :yes} # Only :name is important here
       else
@@ -96,6 +97,4 @@
     end
     instances
   end
-
-end
->>>>>>> 23a510a3
+end