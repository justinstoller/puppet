--- conflicted
+++ resolved
@@ -8,21 +8,11 @@
 
   "
 
-<<<<<<< HEAD
-    commands :update_rc => "/usr/sbin/update-rc.d"
-    # note this isn't being used as a command until
-    # http://projects.puppetlabs.com/issues/2538
-    # is resolved.
-    commands :invoke_rc => "/usr/sbin/invoke-rc.d"
-    
-    defaultfor :operatingsystem => [:debian, :ubuntu]
-=======
   commands :update_rc => "/usr/sbin/update-rc.d"
   # note this isn't being used as a command until
   # http://projects.reductivelabs.com/issues/2538
   # is resolved.
   commands :invoke_rc => "/usr/sbin/invoke-rc.d"
->>>>>>> 8747479d
 
   defaultfor :operatingsystem => [:debian, :ubuntu]
 
@@ -30,28 +20,11 @@
     superclass.defpath
   end
 
-<<<<<<< HEAD
-    def enabled?
-        # TODO: Replace system() call when Puppet::Util.execute gives us a way
-        # to determine exit status.  http://projects.puppetlabs.com/issues/2538
-        system("/usr/sbin/invoke-rc.d", "--quiet", "--query", @resource[:name], "start")
-        
-        # 104 is the exit status when you query start an enabled service.
-        # 106 is the exit status when the policy layer supplies a fallback action
-        # See x-man-page://invoke-rc.d
-        if [104, 106].include?($?.exitstatus)
-            return :true
-        else
-            return :false
-        end
-    end
-=======
   # Remove the symlinks
   def disable
     update_rc "-f", @resource[:name], "remove"
     update_rc @resource[:name], "stop", "00", "1", "2", "3", "4", "5", "6", "."
   end
->>>>>>> 8747479d
 
   def enabled?
     # TODO: Replace system call when Puppet::Util.execute gives us a way
