--- conflicted
+++ resolved
@@ -889,7 +889,6 @@
     end
   end
 
-<<<<<<< HEAD
   def initialize(from, to = Float::INFINITY)
     from = -Float::INFINITY if from.nil? || from == :default
     to = Float::INFINITY if to.nil? || to == :default
@@ -940,15 +939,11 @@
   end
 
   def instance?(o, guard = nil)
-    o.is_a?(Numeric) && o >= @from && o <= @to
+    (o.is_a?(Float) || o.is_a?(Integer)) && o >= @from && o <= @to
   end
 
   def unbounded?
     @from == -Float::INFINITY && @to == Float::INFINITY
-=======
-  def instance?(o, guard = nil)
-    (o.is_a?(Float) || o.is_a?(Integer)) && o >= @from && o <= @to
->>>>>>> c5c46c22
   end
 
   protected
