# A Validator validates a model.
#
# Validation is performed on each model element in isolation. Each method should validate the model element's state
# but not validate its referenced/contained elements except to check their validity in their respective role.
# The intent is to drive the validation with a tree iterator that visits all elements in a model.
#
#
# TODO: Add validation of multiplicities - this is a general validation that can be checked for all
#       Model objects via their metamodel. (I.e an extra call to multiplicity check in polymorph check).
#       This is however mostly valuable when validating model to model transformations, and is therefore T.B.D
#
class Puppet::Pops::Validation::Checker4_0
  Issues = Puppet::Pops::Issues
  Model = Puppet::Pops::Model

  attr_reader :acceptor
  attr_reader :migration_checker

  # Initializes the validator with a diagnostics producer. This object must respond to
  # `:will_accept?` and `:accept`.
  #
  def initialize(diagnostics_producer)
    @@check_visitor       ||= Puppet::Pops::Visitor.new(nil, "check", 0, 0)
    @@rvalue_visitor      ||= Puppet::Pops::Visitor.new(nil, "rvalue", 0, 0)
    @@hostname_visitor    ||= Puppet::Pops::Visitor.new(nil, "hostname", 1, 2)
    @@assignment_visitor  ||= Puppet::Pops::Visitor.new(nil, "assign", 0, 1)
    @@query_visitor       ||= Puppet::Pops::Visitor.new(nil, "query", 0, 0)
    @@top_visitor         ||= Puppet::Pops::Visitor.new(nil, "top", 1, 1)
    @@relation_visitor    ||= Puppet::Pops::Visitor.new(nil, "relation", 0, 0)
    @@idem_visitor        ||= Puppet::Pops::Visitor.new(self, "idem", 0, 0)

    @acceptor = diagnostics_producer

    # Use null migration checker unless given in context
    @migration_checker ||= (Puppet.lookup(:migration_checker) { Puppet::Pops::Migration::MigrationChecker.new() })
  end

  # Validates the entire model by visiting each model element and calling `check`.
  # The result is collected (or acted on immediately) by the configured diagnostic provider/acceptor
  # given when creating this Checker.
  #
  def validate(model)
    # tree iterate the model, and call check for each element
    check(model)
    model.eAllContents.each {|m| check(m) }
  end

  # Performs regular validity check
  def check(o)
    @@check_visitor.visit_this_0(self, o)
  end

  # Performs check if this is a vaid hostname expression
  # @param single_feature_name [String, nil] the name of a single valued hostname feature of the value's container. e.g. 'parent'
  def hostname(o, semantic, single_feature_name = nil)
    @@hostname_visitor.visit_this_2(self, o, semantic, single_feature_name)
  end

  # Performs check if this is valid as a query
  def query(o)
    @@query_visitor.visit_this_0(self, o)
  end

  # Performs check if this is valid as a relationship side
  def relation(o)
    @@relation_visitor.visit_this_0(self, o)
  end

  # Performs check if this is valid as a rvalue
  def rvalue(o)
    @@rvalue_visitor.visit_this_0(self, o)
  end

  # Performs check if this is valid as a container of a definition (class, define, node)
  def top(o, definition)
    @@top_visitor.visit_this_1(self, o, definition)
  end

  # Checks the LHS of an assignment (is it assignable?).
  # If args[0] is true, assignment via index is checked.
  #
  def assign(o, via_index = false)
    @@assignment_visitor.visit_this_1(self, o, via_index)
  end

  # Checks if the expression has side effect ('idem' is latin for 'the same', here meaning that the evaluation state
  # is known to be unchanged after the expression has been evaluated). The result is not 100% authoritative for
  # negative answers since analysis of function behavior is not possible.
  # @return [Boolean] true if expression is known to have no effect on evaluation state
  #
  def idem(o)
    @@idem_visitor.visit_this_0(self, o)
  end

  # Returns the last expression in a block, or the expression, if that expression is idem
  def ends_with_idem(o)
    if o.is_a?(Puppet::Pops::Model::BlockExpression)
      last = o.statements[-1]
      idem(last) ? last : nil
    else
      idem(o) ? o : nil
    end
  end

  #---ASSIGNMENT CHECKS

  def assign_VariableExpression(o, via_index)
    varname_string = varname_to_s(o.expr)
    if varname_string =~ Puppet::Pops::Patterns::NUMERIC_VAR_NAME
      acceptor.accept(Issues::ILLEGAL_NUMERIC_ASSIGNMENT, o, :varname => varname_string)
    end
    # Can not assign to something in another namespace (i.e. a '::' in the name is not legal)
    if acceptor.will_accept? Issues::CROSS_SCOPE_ASSIGNMENT
      if varname_string =~ /::/
        acceptor.accept(Issues::CROSS_SCOPE_ASSIGNMENT, o, :name => varname_string)
      end
    end
    # TODO: Could scan for reassignment of the same variable if done earlier in the same container
    #       Or if assigning to a parameter (more work).
    # TODO: Investigate if there are invalid cases for += assignment
  end

  def assign_AccessExpression(o, via_index)
    # Are indexed assignments allowed at all ? $x[x] = '...'
    if acceptor.will_accept? Issues::ILLEGAL_INDEXED_ASSIGNMENT
      acceptor.accept(Issues::ILLEGAL_INDEXED_ASSIGNMENT, o)
    else
      # Then the left expression must be assignable-via-index
      assign(o.left_expr, true)
    end
  end

  def assign_Object(o, via_index)
    # Can not assign to anything else (differentiate if this is via index or not)
    # i.e. 10 = 'hello' vs. 10['x'] = 'hello' (the root is reported as being in error in both cases)
    #
    acceptor.accept(via_index ? Issues::ILLEGAL_ASSIGNMENT_VIA_INDEX : Issues::ILLEGAL_ASSIGNMENT, o)
  end

  #---CHECKS

  def check_Object(o)
  end

  def check_Factory(o)
    check(o.current)
  end

  def check_AccessExpression(o)
    # Only min range is checked, all other checks are RT checks as they depend on the resulting type
    # of the LHS.
    if o.keys.size < 1
      acceptor.accept(Issues::MISSING_INDEX, o)
    end
  end

  def check_AssignmentExpression(o)
    case o.operator
    when :'='
      assign(o.left_expr)
      rvalue(o.right_expr)
    when :'+=', :'-='
      acceptor.accept(Issues::APPENDS_DELETES_NO_LONGER_SUPPORTED, o, {:operator => o.operator})
    else
      acceptor.accept(Issues::UNSUPPORTED_OPERATOR, o, {:operator => o.operator})
    end
  end

  # Checks that operation with :+> is contained in a ResourceOverride or Collector.
  #
  # Parent of an AttributeOperation can be one of:
  # * CollectExpression
  # * ResourceOverride
  # * ResourceBody (ILLEGAL this is a regular resource expression)
  # * ResourceDefaults (ILLEGAL)
  #
  def check_AttributeOperation(o)
    if o.operator == :'+>'
      # Append operator use is constrained
      parent = o.eContainer
      unless parent.is_a?(Model::CollectExpression) || parent.is_a?(Model::ResourceOverrideExpression)
        acceptor.accept(Issues::ILLEGAL_ATTRIBUTE_APPEND, o, {:name=>o.attribute_name, :parent=>parent})
      end
    end
    rvalue(o.value_expr)
  end

  def check_AttributesOperation(o)
    # Append operator use is constrained
    parent = o.eContainer
    parent = parent.eContainer unless parent.nil?
    unless parent.is_a?(Model::ResourceExpression)
      acceptor.accept(Issues::UNSUPPORTED_OPERATOR_IN_CONTEXT, o, :operator=>'* =>')
    end

    rvalue(o.expr)
  end

  def check_BinaryExpression(o)
    rvalue(o.left_expr)
    rvalue(o.right_expr)
  end

  def check_BlockExpression(o)
    o.statements[0..-2].each do |statement|
      if idem(statement)
        acceptor.accept(Issues::IDEM_EXPRESSION_NOT_LAST, statement)
        break # only flag the first
      end
    end
<<<<<<< HEAD
=======
    migration_checker.report_array_last_in_block(o.statements[-1])
>>>>>>> 5f2b7ed7
  end

  def check_CallNamedFunctionExpression(o)
    case o.functor_expr
    when Puppet::Pops::Model::QualifiedName
      # ok
      nil
    when Puppet::Pops::Model::RenderStringExpression
      # helpful to point out this easy to make Epp error
      acceptor.accept(Issues::ILLEGAL_EPP_PARAMETERS, o)
    else
      acceptor.accept(Issues::ILLEGAL_EXPRESSION, o.functor_expr, {:feature=>'function name', :container => o})
    end
  end

  def check_EppExpression(o)
    if o.eContainer.is_a?(Puppet::Pops::Model::LambdaExpression)
      internal_check_no_capture(o.eContainer, o)
    end
  end

  def check_MethodCallExpression(o)
    unless o.functor_expr.is_a? Model::QualifiedName
      acceptor.accept(Issues::ILLEGAL_EXPRESSION, o.functor_expr, :feature => 'function name', :container => o)
    end
  end

  def check_CaseExpression(o)
    rvalue(o.test)
    # There should only be one LiteralDefault case option value
    # TODO: Implement this check
  end

  def check_CaseOption(o)
    o.values.each { |v| rvalue(v) }
  end

  def check_CollectExpression(o)
    unless o.type_expr.is_a? Model::QualifiedReference
      acceptor.accept(Issues::ILLEGAL_EXPRESSION, o.type_expr, :feature=> 'type name', :container => o)
    end

    # If a collect expression tries to collect exported resources and storeconfigs is not on
    # then it will not work... This was checked in the parser previously. This is a runtime checking
    # thing as opposed to a language thing.
    if acceptor.will_accept?(Issues::RT_NO_STORECONFIGS) && o.query.is_a?(Model::ExportedQuery)
      acceptor.accept(Issues::RT_NO_STORECONFIGS, o)
    end
  end

  # Only used for function names, grammar should not be able to produce something faulty, but
  # check anyway if model is created programatically (it will fail in transformation to AST for sure).
  def check_NamedAccessExpression(o)
    name = o.right_expr
    unless name.is_a? Model::QualifiedName
      acceptor.accept(Issues::ILLEGAL_EXPRESSION, name, :feature=> 'function name', :container => o.eContainer)
    end
  end

  RESERVED_TYPE_NAMES = {
    'type' => true,
    'any' => true,
    'unit' => true,
    'scalar' => true,
    'boolean' => true,
    'numeric' => true,
    'integer' => true,
    'float' => true,
    'collection' => true,
    'array' => true,
    'hash' => true,
    'tuple' => true,
    'struct' => true,
    'variant' => true,
    'optional' => true,
    'enum' => true,
    'regexp' => true,
    'pattern' => true,
    'runtime' => true,
  }

  # for 'class', 'define', and function
  def check_NamedDefinition(o)
    top(o.eContainer, o)
    if o.name !~ Puppet::Pops::Patterns::CLASSREF
      acceptor.accept(Issues::ILLEGAL_DEFINITION_NAME, o, {:name=>o.name})
    end

    if RESERVED_TYPE_NAMES[o.name()]
      acceptor.accept(Issues::RESERVED_TYPE_NAME, o, {:name => o.name})
    end

    if violator = ends_with_idem(o.body)
      acceptor.accept(Issues::IDEM_NOT_ALLOWED_LAST, violator, {:container => o})
    end
  end

  def check_HostClassDefinition(o)
    check_NamedDefinition(o)
    internal_check_no_capture(o)
    internal_check_reserved_params(o)
  end

  def check_ResourceTypeDefinition(o)
    check_NamedDefinition(o)
    internal_check_no_capture(o)
    internal_check_reserved_params(o)
  end

  def internal_check_capture_last(o)
    accepted_index = o.parameters.size() -1
    o.parameters.each_with_index do |p, index|
      if p.captures_rest && index != accepted_index
        acceptor.accept(Issues::CAPTURES_REST_NOT_LAST, p, {:param_name => p.name})
      end
    end
  end

  def internal_check_no_capture(o, container = o)
    o.parameters.each do |p|
      if p.captures_rest
        acceptor.accept(Issues::CAPTURES_REST_NOT_SUPPORTED, p, {:container => container, :param_name => p.name})
      end
    end
  end

  RESERVED_PARAMETERS = {
    'name' => true,
    'title' => true,
  }

  def internal_check_reserved_params(o)
    o.parameters.each do |p|
      if RESERVED_PARAMETERS[p.name]
        acceptor.accept(Issues::RESERVED_PARAMETER, p, {:container => o, :param_name => p.name})
      end
    end
  end

  def check_IfExpression(o)
    rvalue(o.test)
  end

  def check_KeyedEntry(o)
    rvalue(o.key)
    rvalue(o.value)
    # In case there are additional things to forbid than non-rvalues
    # acceptor.accept(Issues::ILLEGAL_EXPRESSION, o.key, :feature => 'hash key', :container => o.eContainer)
  end

  def check_LambdaExpression(o)
    internal_check_capture_last(o)
  end

  def check_LiteralList(o)
    o.values.each {|v| rvalue(v) }
  end

  def check_NodeDefinition(o)
    # Check that hostnames are valid hostnames (or regular expressions)
    hostname(o.host_matches, o)
    hostname(o.parent, o, 'parent') unless o.parent.nil?
    top(o.eContainer, o)
    if violator = ends_with_idem(o.body)
      acceptor.accept(Issues::IDEM_NOT_ALLOWED_LAST, violator, {:container => o})
    end
    unless o.parent.nil?
      acceptor.accept(Issues::ILLEGAL_NODE_INHERITANCE, o.parent)
    end
  end

  # No checking takes place - all expressions using a QualifiedName need to check. This because the
  # rules are slightly different depending on the container (A variable allows a numeric start, but not
  # other names). This means that (if the lexer/parser so chooses) a QualifiedName
  # can be anything when it represents a Bare Word and evaluates to a String.
  #
  def check_QualifiedName(o)
  end

  # Checks that the value is a valid UpperCaseWord (a CLASSREF), and optionally if it contains a hypen.
  # DOH: QualifiedReferences are created with LOWER CASE NAMES at parse time
  def check_QualifiedReference(o)
    # Is this a valid qualified name?
    if o.value !~ Puppet::Pops::Patterns::CLASSREF
      acceptor.accept(Issues::ILLEGAL_CLASSREF, o, {:name=>o.value})
    end
  end

  def check_QueryExpression(o)
    query(o.expr) if o.expr  # is optional
  end

  def relation_Object(o)
    rvalue(o)
  end

  def relation_CollectExpression(o); end

  def relation_RelationshipExpression(o); end

  def check_Parameter(o)
    if o.name =~ /^(?:0x)?[0-9]+$/
      acceptor.accept(Issues::ILLEGAL_NUMERIC_PARAMETER, o, :name => o.name)
    end
  end

  #relationship_side: resource
  #  | resourceref
  #  | collection
  #  | variable
  #  | quotedtext
  #  | selector
  #  | casestatement
  #  | hasharrayaccesses

  def check_RelationshipExpression(o)
    relation(o.left_expr)
    relation(o.right_expr)
  end

  def check_ResourceExpression(o)
    # The expression for type name cannot be statically checked - this is instead done at runtime
    # to enable better error message of the result of the expression rather than the static instruction.
    # (This can be revised as there are static constructs that are illegal, but require updating many
    # tests that expect the detailed reporting).
  end

  def check_ResourceBody(o)
    seenUnfolding = false
    o.operations.each do |ao|
      if ao.is_a?(Puppet::Pops::Model::AttributesOperation)
        if seenUnfolding
          acceptor.accept(Issues::MULTIPLE_ATTRIBUTES_UNFOLD, ao)
        else
          seenUnfolding = true
        end
      end
    end
  end

  def check_ResourceDefaultsExpression(o)
    if o.form && o.form != :regular
      acceptor.accept(Issues::NOT_VIRTUALIZEABLE, o)
    end
  end

  def check_ResourceOverrideExpression(o)
    if o.form && o.form != :regular
      acceptor.accept(Issues::NOT_VIRTUALIZEABLE, o)
    end
  end

  def check_ReservedWord(o)
    acceptor.accept(Issues::RESERVED_WORD, o, :word => o.word)
  end

  def check_SelectorExpression(o)
    rvalue(o.left_expr)
  end

  def check_SelectorEntry(o)
    rvalue(o.matching_expr)
  end

  def check_UnaryExpression(o)
    rvalue(o.expr)
  end

  def check_UnlessExpression(o)
    rvalue(o.test)
    # TODO: Unless may not have an else part that is an IfExpression (grammar denies this though)
  end

  # Checks that variable is either strictly 0, or a non 0 starting decimal number, or a valid VAR_NAME
  def check_VariableExpression(o)
    # The expression must be a qualified name or an integer
    name_expr = o.expr
    return if name_expr.is_a?(Model::LiteralInteger)
    if !name_expr.is_a?(Model::QualifiedName)
      acceptor.accept(Issues::ILLEGAL_EXPRESSION, o, :feature => 'name', :container => o)
    else
      # name must be either a decimal string value, or a valid NAME
      name = o.expr.value
      if name[0,1] =~ /[0-9]/
        unless name =~ Puppet::Pops::Patterns::NUMERIC_VAR_NAME
          acceptor.accept(Issues::ILLEGAL_NUMERIC_VAR_NAME, o, :name => name)
        end
      else
        unless name =~ Puppet::Pops::Patterns::VAR_NAME
          acceptor.accept(Issues::ILLEGAL_VAR_NAME, o, :name => name)
        end
      end
    end
  end

  #--- HOSTNAME CHECKS

  # Transforms Array of host matching expressions into a (Ruby) array of AST::HostName
  def hostname_Array(o, semantic, single_feature_name)
    if single_feature_name
      acceptor.accept(Issues::ILLEGAL_EXPRESSION, o, {:feature=>single_feature_name, :container=>semantic})
    end
    o.each {|x| hostname(x, semantic, false) }
  end

  def hostname_String(o, semantic, single_feature_name)
    # The 3.x checker only checks for illegal characters - if matching /[^-\w.]/ the name is invalid,
    # but this allows pathological names like "a..b......c", "----"
    # TODO: Investigate if more illegal hostnames should be flagged.
    #
    if o =~ Puppet::Pops::Patterns::ILLEGAL_HOSTNAME_CHARS
      acceptor.accept(Issues::ILLEGAL_HOSTNAME_CHARS, semantic, :hostname => o)
    end
  end

  def hostname_LiteralValue(o, semantic, single_feature_name)
    hostname_String(o.value.to_s, o, single_feature_name)
  end

  def hostname_ConcatenatedString(o, semantic, single_feature_name)
    # Puppet 3.1. only accepts a concatenated string without interpolated expressions
    if the_expr = o.segments.index {|s| s.is_a?(Model::TextExpression) }
      acceptor.accept(Issues::ILLEGAL_HOSTNAME_INTERPOLATION, o.segments[the_expr].expr)
    elsif o.segments.size() != 1
      # corner case, bad model, concatenation of several plain strings
      acceptor.accept(Issues::ILLEGAL_HOSTNAME_INTERPOLATION, o)
    else
      # corner case, may be ok, but lexer may have replaced with plain string, this is
      # here if it does not
      hostname_String(o.segments[0], o.segments[0], false)
    end
  end

  def hostname_QualifiedName(o, semantic, single_feature_name)
    hostname_String(o.value.to_s, o, single_feature_name)
  end

  def hostname_QualifiedReference(o, semantic, single_feature_name)
    hostname_String(o.value.to_s, o, single_feature_name)
  end

  def hostname_LiteralNumber(o, semantic, single_feature_name)
    # always ok
  end

  def hostname_LiteralDefault(o, semantic, single_feature_name)
    # always ok
  end

  def hostname_LiteralRegularExpression(o, semantic, single_feature_name)
    # always ok
  end

  def hostname_Object(o, semantic, single_feature_name)
    acceptor.accept(Issues::ILLEGAL_EXPRESSION, o, {:feature=> single_feature_name || 'hostname', :container=>semantic})
  end

  #---QUERY CHECKS

  # Anything not explicitly allowed is flagged as error.
  def query_Object(o)
    acceptor.accept(Issues::ILLEGAL_QUERY_EXPRESSION, o)
  end

  # Puppet AST only allows == and !=
  #
  def query_ComparisonExpression(o)
    acceptor.accept(Issues::ILLEGAL_QUERY_EXPRESSION, o) unless [:'==', :'!='].include? o.operator
  end

  # Allows AND, OR, and checks if left/right are allowed in query.
  def query_BooleanExpression(o)
    query o.left_expr
    query o.right_expr
  end

  def query_ParenthesizedExpression(o)
    query(o.expr)
  end

  def query_VariableExpression(o); end

  def query_QualifiedName(o); end

  def query_LiteralNumber(o); end

  def query_LiteralString(o); end

  def query_LiteralBoolean(o); end

  #---RVALUE CHECKS

  # By default, all expressions are reported as being rvalues
  # Implement specific rvalue checks for those that are not.
  #
  def rvalue_Expression(o); end

  def rvalue_CollectExpression(o)         ; acceptor.accept(Issues::NOT_RVALUE, o) ; end

  def rvalue_Definition(o)                ; acceptor.accept(Issues::NOT_RVALUE, o) ; end

  def rvalue_NodeDefinition(o)            ; acceptor.accept(Issues::NOT_RVALUE, o) ; end

  def rvalue_UnaryExpression(o)           ; rvalue o.expr                 ; end

  #---TOP CHECK

  def top_NilClass(o, definition)
    # ok, reached the top, no more parents
  end

  def top_Object(o, definition)
    # fail, reached a container that is not top level
    acceptor.accept(Issues::NOT_TOP_LEVEL, definition)
  end

  def top_BlockExpression(o, definition)
    # ok, if this is a block representing the body of a class, or is top level
    top o.eContainer, definition
  end

  def top_HostClassDefinition(o, definition)
    # ok, stop scanning parents
  end

  def top_Program(o, definition)
    # ok
  end

  # A LambdaExpression is a BlockExpression, and this method is needed to prevent the polymorph method for BlockExpression
  # to accept a lambda.
  # A lambda can not iteratively create classes, nodes or defines as the lambda does not have a closure.
  #
  def top_LambdaExpression(o, definition)
    # fail, stop scanning parents
    acceptor.accept(Issues::NOT_TOP_LEVEL, definition)
  end

  #--IDEM CHECK
  def idem_Object(o)
    false
  end

  def idem_Nop(o)
    true
  end

  def idem_NilClass(o)
    true
  end

  def idem_Literal(o)
    true
  end

  def idem_LiteralList(o)
    true
  end

  def idem_LiteralHash(o)
    true
  end

  def idem_Factory(o)
    idem(o.current)
  end

  def idem_AccessExpression(o)
    true
  end

  def idem_BinaryExpression(o)
    true
  end

  def idem_RelationshipExpression(o)
    # Always side effect
    false
  end

  def idem_AssignmentExpression(o)
    # Always side effect
    false
  end

  # Handles UnaryMinusExpression, NotExpression, VariableExpression
  def idem_UnaryExpression(o)
    true
  end

  # Allow (no-effect parentheses) to be used around a productive expression
  def idem_ParenthesizedExpression(o)
    idem(o.expr)
  end

  def idem_RenderExpression(o)
    false
  end

  def idem_RenderStringExpression(o)
    false
  end

  def idem_BlockExpression(o)
    # productive if there is at least one productive expression
    ! o.statements.any? {|expr| !idem(expr) }
  end

  # Returns true even though there may be interpolated expressions that have side effect.
  # Report as idem anyway, as it is very bad design to evaluate an interpolated string for its
  # side effect only.
  def idem_ConcatenatedString(o)
    true
  end

  # Heredoc is just a string, but may contain interpolated string (which may have side effects).
  # This is still bad design and should be reported as idem.
  def idem_HeredocExpression(o)
    true
  end

  # May technically have side effects inside the Selector, but this is bad design - treat as idem
  def idem_SelectorExpression(o)
    true
  end

  def idem_IfExpression(o)
    [o.test, o.then_expr, o.else_expr].all? {|e| idem(e) }
  end

  # Case expression is idem, if test, and all options are idem
  def idem_CaseExpression(o)
    return false if !idem(o.test)
    ! o.options.any? {|opt| !idem(opt) }
  end

  # An option is idem if values and the then_expression are idem
  def idem_CaseOption(o)
    return false if o.values.any? { |value| !idem(value) }
    idem(o.then_expr)
  end

  #--- NON POLYMORPH, NON CHECKING CODE

  # Produces string part of something named, or nil if not a QualifiedName or QualifiedReference
  #
  def varname_to_s(o)
    case o
    when Model::QualifiedName
      o.value
    when Model::QualifiedReference
      o.value
    else
      nil
    end
  end
end<|MERGE_RESOLUTION|>--- conflicted
+++ resolved
@@ -32,7 +32,7 @@
     @acceptor = diagnostics_producer
 
     # Use null migration checker unless given in context
-    @migration_checker ||= (Puppet.lookup(:migration_checker) { Puppet::Pops::Migration::MigrationChecker.new() })
+    @migration_checker = (Puppet.lookup(:migration_checker) { Puppet::Pops::Migration::MigrationChecker.new() })
   end
 
   # Validates the entire model by visiting each model element and calling `check`.
@@ -208,10 +208,6 @@
         break # only flag the first
       end
     end
-<<<<<<< HEAD
-=======
-    migration_checker.report_array_last_in_block(o.statements[-1])
->>>>>>> 5f2b7ed7
   end
 
   def check_CallNamedFunctionExpression(o)
