--- conflicted
+++ resolved
@@ -131,12 +131,11 @@
   end
 
   def add_type(name, type)
-    set_entry(TypedName.new(:type, name.downcase), type)
+    set_entry(TypedName.new(:type, name), type)
     type
   end
 
   def create_resource_type_reference(name)
-<<<<<<< HEAD
     add_type(name, Types::TypeFactory.resource(name))
   end
 
@@ -144,11 +143,6 @@
     aliases = BUILTIN_ALIASES.map { |name, string| add_type(name, Types::PTypeAliasType.new(name, Types::TypeFactory.type_reference(string), nil)) }
     parser = Types::TypeParser.singleton
     aliases.each { |type| type.resolve(parser, self) }
-=======
-    typed_name = TypedName.new(:type, name)
-    type = Puppet::Pops::Types::TypeFactory.resource(name)
-    @loaded[ typed_name ] = NamedEntry.new(typed_name, type, __FILE__)
->>>>>>> 9fb6464b
   end
 end
 end
