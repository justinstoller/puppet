# The Lexer is responsbile for turning source text into tokens.
# This version is a performance enhanced lexer (in comparison to the 3.x and earlier "future parser" lexer.
#
# Old returns tokens [:KEY, value, { locator = }
# Could return [[token], locator]
# or Token.new([token], locator) with the same API x[0] = token_symbol, x[1] = self, x[:key] = (:value, :file, :line, :pos) etc

require 'strscan'
require 'puppet/pops/parser/lexer_support'
require 'puppet/pops/parser/heredoc_support'
require 'puppet/pops/parser/interpolation_support'
require 'puppet/pops/parser/epp_support'
require 'puppet/pops/parser/slurp_support'

module Puppet::Pops
module Parser
class Lexer2
  include LexerSupport
  include HeredocSupport
  include InterpolationSupport
  include SlurpSupport
  include EppSupport

  # ALl tokens have three slots, the token name (a Symbol), the token text (String), and a token text length.
  # All operator and punctuation tokens reuse singleton arrays Tokens that require unique values create
  # a unique array per token.
  #
  # PEFORMANCE NOTES:
  # This construct reduces the amount of object that needs to be created for operators and punctuation.
  # The length is pre-calculated for all singleton tokens. The length is used both to signal the length of
  # the token, and to advance the scanner position (without having to advance it with a scan(regexp)).
  #
  TOKEN_LBRACK       = [:LBRACK,       '['.freeze,   1].freeze
  TOKEN_LISTSTART    = [:LISTSTART,    '['.freeze,   1].freeze
  TOKEN_RBRACK       = [:RBRACK,       ']'.freeze,   1].freeze
  TOKEN_LBRACE       = [:LBRACE,       '{'.freeze,   1].freeze
  TOKEN_RBRACE       = [:RBRACE,       '}'.freeze,   1].freeze
  TOKEN_SELBRACE     = [:SELBRACE,     '{'.freeze,   1].freeze
  TOKEN_LPAREN       = [:LPAREN,       '('.freeze,   1].freeze
  TOKEN_RPAREN       = [:RPAREN,       ')'.freeze,   1].freeze

  TOKEN_EQUALS       = [:EQUALS,       '='.freeze,   1].freeze
  TOKEN_APPENDS      = [:APPENDS,      '+='.freeze,  2].freeze
  TOKEN_DELETES      = [:DELETES,      '-='.freeze,  2].freeze

  TOKEN_ISEQUAL      = [:ISEQUAL,      '=='.freeze,  2].freeze
  TOKEN_NOTEQUAL     = [:NOTEQUAL,     '!='.freeze,  2].freeze
  TOKEN_MATCH        = [:MATCH,        '=~'.freeze,  2].freeze
  TOKEN_NOMATCH      = [:NOMATCH,      '!~'.freeze,  2].freeze
  TOKEN_GREATEREQUAL = [:GREATEREQUAL, '>='.freeze,  2].freeze
  TOKEN_GREATERTHAN  = [:GREATERTHAN,  '>'.freeze,   1].freeze
  TOKEN_LESSEQUAL    = [:LESSEQUAL,    '<='.freeze,  2].freeze
  TOKEN_LESSTHAN     = [:LESSTHAN,     '<'.freeze,   1].freeze

  TOKEN_FARROW       = [:FARROW,       '=>'.freeze,  2].freeze
  TOKEN_PARROW       = [:PARROW,       '+>'.freeze,  2].freeze

  TOKEN_LSHIFT       = [:LSHIFT,       '<<'.freeze,  2].freeze
  TOKEN_LLCOLLECT    = [:LLCOLLECT,    '<<|'.freeze, 3].freeze
  TOKEN_LCOLLECT     = [:LCOLLECT,     '<|'.freeze,  2].freeze

  TOKEN_RSHIFT       = [:RSHIFT,       '>>'.freeze,  2].freeze
  TOKEN_RRCOLLECT    = [:RRCOLLECT,    '|>>'.freeze, 3].freeze
  TOKEN_RCOLLECT     = [:RCOLLECT,     '|>'.freeze,  2].freeze

  TOKEN_PLUS         = [:PLUS,         '+'.freeze,   1].freeze
  TOKEN_MINUS        = [:MINUS,        '-'.freeze,   1].freeze
  TOKEN_DIV          = [:DIV,          '/'.freeze,   1].freeze
  TOKEN_TIMES        = [:TIMES,        '*'.freeze,   1].freeze
  TOKEN_MODULO       = [:MODULO,       '%'.freeze,   1].freeze

  TOKEN_NOT          = [:NOT,          '!'.freeze,   1].freeze
  TOKEN_DOT          = [:DOT,          '.'.freeze,   1].freeze
  TOKEN_PIPE         = [:PIPE,         '|'.freeze,   1].freeze
  TOKEN_AT           = [:AT ,          '@'.freeze,   1].freeze
  TOKEN_ATAT         = [:ATAT ,        '@@'.freeze,  2].freeze
  TOKEN_COLON        = [:COLON,        ':'.freeze,   1].freeze
  TOKEN_COMMA        = [:COMMA,        ','.freeze,   1].freeze
  TOKEN_SEMIC        = [:SEMIC,        ';'.freeze,   1].freeze
  TOKEN_QMARK        = [:QMARK,        '?'.freeze,   1].freeze
  TOKEN_TILDE        = [:TILDE,        '~'.freeze,   1].freeze # lexed but not an operator in Puppet

  TOKEN_REGEXP       = [:REGEXP,       nil,   0].freeze

  TOKEN_IN_EDGE      = [:IN_EDGE,      '->'.freeze,  2].freeze
  TOKEN_IN_EDGE_SUB  = [:IN_EDGE_SUB,  '~>'.freeze,  2].freeze
  TOKEN_OUT_EDGE     = [:OUT_EDGE,     '<-'.freeze,  2].freeze
  TOKEN_OUT_EDGE_SUB = [:OUT_EDGE_SUB, '<~'.freeze,  2].freeze

  # Tokens that are always unique to what has been lexed
  TOKEN_STRING         =  [:STRING, nil,          0].freeze
  TOKEN_WORD           =  [:WORD, nil,            0].freeze
  TOKEN_DQPRE          =  [:DQPRE,  nil,          0].freeze
  TOKEN_DQMID          =  [:DQPRE,  nil,          0].freeze
  TOKEN_DQPOS          =  [:DQPRE,  nil,          0].freeze
  TOKEN_NUMBER         =  [:NUMBER, nil,          0].freeze
  TOKEN_VARIABLE       =  [:VARIABLE, nil,        1].freeze
  TOKEN_VARIABLE_EMPTY =  [:VARIABLE, ''.freeze,  1].freeze

  # HEREDOC has syntax as an argument.
  TOKEN_HEREDOC        =  [:HEREDOC, nil, 0].freeze

  # EPP_START is currently a marker token, may later get syntax
  TOKEN_EPPSTART       =  [:EPP_START, nil, 0].freeze
  TOKEN_EPPEND         =  [:EPP_END, '%>', 2].freeze
  TOKEN_EPPEND_TRIM    =  [:EPP_END_TRIM, '-%>', 3].freeze

  # This is used for unrecognized tokens, will always be a single character. This particular instance
  # is not used, but is kept here for documentation purposes.
  TOKEN_OTHER        = [:OTHER,  nil,  0]

  # Keywords are all singleton tokens with pre calculated lengths.
  # Booleans are pre-calculated (rather than evaluating the strings "false" "true" repeatedly.
  #
  KEYWORDS = {
    'case'     => [:CASE,     'case',     4],
    'class'    => [:CLASS,    'class',    5],
    'default'  => [:DEFAULT,  'default',  7],
    'define'   => [:DEFINE,   'define',   6],
    'if'       => [:IF,       'if',       2],
    'elsif'    => [:ELSIF,    'elsif',    5],
    'else'     => [:ELSE,     'else',     4],
    'inherits' => [:INHERITS, 'inherits', 8],
    'node'     => [:NODE,     'node',     4],
    'and'      => [:AND,      'and',      3],
    'or'       => [:OR,       'or',       2],
    'undef'    => [:UNDEF,    'undef',    5],
    'false'    => [:BOOLEAN,  false,      5],
    'true'     => [:BOOLEAN,  true,       4],
    'in'       => [:IN,       'in',       2],
    'unless'   => [:UNLESS,   'unless',   6],
    'function' => [:FUNCTION, 'function', 8],
    'type'     => [:TYPE,     'type',     4],
    'attr'     => [:ATTR,     'attr',     4],
    'private'  => [:PRIVATE,  'private',  7],
  }

  KEYWORDS.each {|k,v| v[1].freeze; v.freeze }
  KEYWORDS.freeze

  # We maintain two different tables of tokens for the constructs
  # introduced by application management. Which ones we use is decided in
  # +initvars+; by selecting one or the other variant, we select whether we
  # hit the appmgmt-specific code paths
  APP_MANAGEMENT_TOKENS = {
    :with_appm => {
      'application' => [:APPLICATION, 'application',  11],
      'consumes'    => [:CONSUMES,    'consumes',  8],
      'produces'    => [:PRODUCES,    'produces',  8],
      'site'        => [:SITE,        'site',  4]
    },
    :without_appm => {
      'application' => [:APPLICATION_R, 'application',  11],
      'consumes'    => [:CONSUMES_R,    'consumes',  8],
      'produces'    => [:PRODUCES_R,    'produces',  8],
      'site'        => [:SITE_R,        'site',  4]
    }
  }

  APP_MANAGEMENT_TOKENS.each do |_, variant|
    variant.each { |_,v| v[1].freeze; v.freeze }
    variant.freeze
  end
  APP_MANAGEMENT_TOKENS.freeze

  # Reverse lookup of keyword name to string
  KEYWORD_NAMES = {}
  KEYWORDS.each {|k, v| KEYWORD_NAMES[v[0]] = k }
  APP_MANAGEMENT_TOKENS.each do |_, variant|
    variant.each { |k,v| KEYWORD_NAMES[v[0]] = k }
  end
  KEYWORD_NAMES.freeze

  PATTERN_WS        = %r{[[:blank:]\r]+}
  PATTERN_NON_WS    = %r{\w+\b?}

  # The single line comment includes the line ending.
  PATTERN_COMMENT   = %r{#.*\r?}
  PATTERN_MLCOMMENT = %r{/\*(.*?)\*/}m

  PATTERN_REGEX     = %r{/[^/\n]*/}
  PATTERN_REGEX_END = %r{/}
  PATTERN_REGEX_A   = %r{\A/} # for replacement to ""
  PATTERN_REGEX_Z   = %r{/\Z} # for replacement to ""
  PATTERN_REGEX_ESC = %r{\\/} # for replacement to "/"

  # The 3x patterns:
  # PATTERN_CLASSREF       = %r{((::){0,1}[A-Z][-\w]*)+}
  # PATTERN_NAME           = %r{((::)?[a-z0-9][-\w]*)(::[a-z0-9][-\w]*)*}

  # The NAME and CLASSREF in 4x are strict. Each segment must start with
  # a letter a-z and may not contain dashes (\w includes letters, digits and _).
  #
  PATTERN_CLASSREF       = %r{((::){0,1}[A-Z][\w]*)+}
  PATTERN_NAME           = %r{^((::)?[a-z][\w]*)(::[a-z][\w]*)*$}

  PATTERN_BARE_WORD     = %r{((?:::){0,1}(?:[a-z_](?:[\w-]*[\w])?))+}

  PATTERN_DOLLAR_VAR     = %r{\$(::)?(\w+::)*\w+}
  PATTERN_NUMBER         = %r{\b(?:0[xX][0-9A-Fa-f]+|0?\d+(?:\.\d+)?(?:[eE]-?\d+)?)\b}

  # PERFORMANCE NOTE:
  # Comparison against a frozen string is faster (than unfrozen).
  #
  STRING_BSLASH_BSLASH = '\\'.freeze

  attr_reader :locator

  def initialize()
    @selector = {
      '.' =>  lambda { emit(TOKEN_DOT, @scanner.pos) },
      ',' => lambda {  emit(TOKEN_COMMA, @scanner.pos) },
      '[' => lambda do
        before = @scanner.pos
        if (before == 0 || @scanner.string[locator.char_offset(before)-1,1] =~ /[[:blank:]\r\n]+/)
          emit(TOKEN_LISTSTART, before)
        else
          emit(TOKEN_LBRACK, before)
        end
      end,
      ']' => lambda { emit(TOKEN_RBRACK, @scanner.pos) },
      '(' => lambda { emit(TOKEN_LPAREN, @scanner.pos) },
      ')' => lambda { emit(TOKEN_RPAREN, @scanner.pos) },
      ';' => lambda { emit(TOKEN_SEMIC, @scanner.pos) },
      '?' => lambda { emit(TOKEN_QMARK, @scanner.pos) },
      '*' => lambda { emit(TOKEN_TIMES, @scanner.pos) },
      '%' => lambda do
        scn = @scanner
        before = scn.pos
        la = scn.peek(2)
        if la[1] == '>' && @lexing_context[:epp_mode]
          scn.pos += 2
          if @lexing_context[:epp_mode] == :expr
            enqueue_completed(TOKEN_EPPEND, before)
          end
          @lexing_context[:epp_mode] = :text
          interpolate_epp
        else
          emit(TOKEN_MODULO, before)
        end
      end,
      '{' => lambda do
        # The lexer needs to help the parser since the technology used cannot deal with
        # lookahead of same token with different precedence. This is solved by making left brace
        # after ? into a separate token.
        #
        @lexing_context[:brace_count] += 1
        emit(if @lexing_context[:after] == :QMARK
               TOKEN_SELBRACE
             else
               TOKEN_LBRACE
             end, @scanner.pos)
      end,
      '}' => lambda do
        @lexing_context[:brace_count] -= 1
        emit(TOKEN_RBRACE, @scanner.pos)
      end,


      # TOKENS @, @@, @(
      '@' => lambda do
        scn = @scanner
        la = scn.peek(2)
        if la[1] == '@'
          emit(TOKEN_ATAT, scn.pos) # TODO; Check if this is good for the grammar
        elsif la[1] == '('
          heredoc
        else
          emit(TOKEN_AT, scn.pos)
        end
      end,

      # TOKENS |, |>, |>>
      '|' => lambda do
        scn = @scanner
        la = scn.peek(3)
        emit(la[1] == '>' ? (la[2] == '>' ? TOKEN_RRCOLLECT : TOKEN_RCOLLECT) : TOKEN_PIPE, scn.pos)
      end,

      # TOKENS =, =>, ==, =~
      '=' => lambda do
        scn = @scanner
        la = scn.peek(2)
        emit(case la[1]
             when '='
               TOKEN_ISEQUAL
             when '>'
               TOKEN_FARROW
             when '~'
               TOKEN_MATCH
             else
               TOKEN_EQUALS
             end, scn.pos)
      end,

      # TOKENS '+', '+=', and '+>'
      '+' => lambda do
        scn = @scanner
        la = scn.peek(2)
        emit(case la[1]
             when '='
               TOKEN_APPENDS
             when '>'
               TOKEN_PARROW
             else
               TOKEN_PLUS
             end, scn.pos)
      end,

      # TOKENS '-', '->', and epp '-%>' (end of interpolation with trim)
      '-' => lambda do
        scn = @scanner
        la = scn.peek(3)
        before = scn.pos
        if @lexing_context[:epp_mode] && la[1] == '%' && la[2] == '>'
          scn.pos += 3
          if @lexing_context[:epp_mode] == :expr
            enqueue_completed(TOKEN_EPPEND_TRIM, before)
          end
          interpolate_epp(:with_trim)
        else
          emit(case la[1]
               when '>'
                 TOKEN_IN_EDGE
               when '='
                 TOKEN_DELETES
               else
                 TOKEN_MINUS
               end, before)
        end
      end,

      # TOKENS !, !=, !~
      '!' => lambda do
        scn = @scanner
        la = scn.peek(2)
        emit(case la[1]
             when '='
               TOKEN_NOTEQUAL
             when '~'
               TOKEN_NOMATCH
             else
               TOKEN_NOT
             end, scn.pos)
      end,

      # TOKENS ~>, ~
      '~' => lambda do
        scn = @scanner
        la = scn.peek(2)
        emit(la[1] == '>' ? TOKEN_IN_EDGE_SUB : TOKEN_TILDE, scn.pos)
      end,

      '#' => lambda { @scanner.skip(PATTERN_COMMENT); nil },

      # TOKENS '/', '/*' and '/ regexp /'
      '/' => lambda do
        scn = @scanner
        la = scn.peek(2)
        if la[1] == '*'
          lex_error(Issues::UNCLOSED_MLCOMMENT) if scn.skip(PATTERN_MLCOMMENT).nil?
          nil
        else
          before = scn.pos
          # regexp position is a regexp, else a div
          if regexp_acceptable? && value = scn.scan(PATTERN_REGEX)
            # Ensure an escaped / was not matched
            while value[-2..-2] == STRING_BSLASH_BSLASH # i.e. \\
              value += scn.scan_until(PATTERN_REGEX_END)
            end
            regex = value.sub(PATTERN_REGEX_A, '').sub(PATTERN_REGEX_Z, '').gsub(PATTERN_REGEX_ESC, '/')
            emit_completed([:REGEX, Regexp.new(regex), scn.pos-before], before)
          else
            emit(TOKEN_DIV, before)
          end
        end
      end,

      # TOKENS <, <=, <|, <<|, <<, <-, <~
      '<' => lambda do
        scn = @scanner
        la = scn.peek(3)
        emit(case la[1]
             when '<'
               if la[2] == '|'
                 TOKEN_LLCOLLECT
               else
                 TOKEN_LSHIFT
               end
             when '='
               TOKEN_LESSEQUAL
             when '|'
               TOKEN_LCOLLECT
             when '-'
               TOKEN_OUT_EDGE
             when '~'
               TOKEN_OUT_EDGE_SUB
             else
               TOKEN_LESSTHAN
             end, scn.pos)
      end,

      # TOKENS >, >=, >>
      '>' => lambda do
        scn = @scanner
        la = scn.peek(2)
        emit(case la[1]
             when '>'
               TOKEN_RSHIFT
             when '='
               TOKEN_GREATEREQUAL
             else
               TOKEN_GREATERTHAN
             end, scn.pos)
      end,

      # TOKENS :, ::CLASSREF, ::NAME
      ':' => lambda do
        scn = @scanner
        la = scn.peek(3)
        before = scn.pos
        if la[1] == ':'
          # PERFORMANCE NOTE: This could potentially be speeded up by using a case/when listing all
          # upper case letters. Alternatively, the 'A', and 'Z' comparisons may be faster if they are
          # frozen.
          #
          la2 = la[2]
          if la2 >= 'A' && la2 <= 'Z'
            # CLASSREF or error
            value = scn.scan(PATTERN_CLASSREF)
            if value && scn.peek(2) != '::'
              after = scn.pos
              emit_completed([:CLASSREF, value.freeze, after-before], before)
            else
              # move to faulty position ('::<uc-letter>' was ok)
              scn.pos = scn.pos + 3
              lex_error(Issues::ILLEGAL_FULLY_QUALIFIED_CLASS_REFERENCE)
            end
          else
            value = scn.scan(PATTERN_BARE_WORD)
            if value
              if value =~ PATTERN_NAME
                emit_completed([:NAME, value.freeze, scn.pos - before], before)
              else
                emit_completed([:WORD, value.freeze, scn.pos - before], before)
              end
            else
              # move to faulty position ('::' was ok)
              scn.pos = scn.pos + 2
              lex_error(Issues::ILLEGAL_FULLY_QUALIFIED_NAME)
            end
          end
        else
          emit(TOKEN_COLON, before)
        end
      end,

      '$' => lambda do
        scn = @scanner
        before = scn.pos
        if value = scn.scan(PATTERN_DOLLAR_VAR)
          emit_completed([:VARIABLE, value[1..-1].freeze, scn.pos - before], before)
        else
          # consume the $ and let higher layer complain about the error instead of getting a syntax error
          emit(TOKEN_VARIABLE_EMPTY, before)
        end
      end,

      '"' => lambda do
        # Recursive string interpolation, 'interpolate' either returns a STRING token, or
        # a DQPRE with the rest of the string's tokens placed in the @token_queue
        interpolate_dq
      end,

      "'" => lambda do
        scn = @scanner
        before = scn.pos
        emit_completed([:STRING, slurp_sqstring.freeze, scn.pos - before], before)
      end,

      "\n" => lambda do
        # If heredoc_cont is in effect there are heredoc text lines to skip over
        # otherwise just skip the newline.
        #
        ctx = @lexing_context
        if ctx[:newline_jump]
          @scanner.pos = ctx[:newline_jump]
          ctx[:newline_jump] = nil
        else
          @scanner.pos += 1
        end
        nil
      end,
      '' => lambda { nil } # when the peek(1) returns empty
    }

    [ ' ', "\t", "\r" ].each { |c| @selector[c] = lambda { @scanner.skip(PATTERN_WS); nil } }

    [ '0', '1', '2', '3', '4', '5', '6', '7', '8', '9'].each do |c|
      @selector[c] = lambda do
        scn = @scanner
        before = scn.pos
        value = scn.scan(PATTERN_NUMBER)
        if value
          length = scn.pos - before
          assert_numeric(value, before)
          emit_completed([:NUMBER, value.freeze, length], before)
        else
          invalid_number = scn.scan_until(PATTERN_NON_WS)
          if before > 1
            after = scn.pos
            scn.pos = before - 1
            if scn.peek(1) == '.'
              # preceded by a dot. Is this a bad decimal number then?
              scn.pos = before - 2
              while scn.peek(1) =~ /^\d$/
                invalid_number = nil
                before = scn.pos
                break if before == 0
                scn.pos = scn.pos - 1
              end
            end
            scn.pos = before
            invalid_number = scn.peek(after - before) unless invalid_number
          end
          length = scn.pos - before
          assert_numeric(invalid_number, before)
          scn.pos = before + 1
          lex_error(Issues::ILLEGAL_NUMBER, {:value => invalid_number})
        end
      end
    end
    ['a', 'b', 'c', 'd', 'e', 'f', 'g', 'h', 'i', 'j', 'k', 'l', 'm',
      'n', 'o', 'p', 'q', 'r', 's', 't', 'u', 'v', 'w', 'x', 'y', 'z', '_'].each do |c|
      @selector[c] = lambda do

        scn = @scanner
        before = scn.pos
        value = scn.scan(PATTERN_BARE_WORD)
        if value && value =~ PATTERN_NAME
          emit_completed(KEYWORDS[value] || @appm_keywords[value] || [:NAME, value.freeze, scn.pos - before], before)
        elsif value
          emit_completed([:WORD, value.freeze, scn.pos - before], before)
        else
          # move to faulty position ([a-z_] was ok)
          scn.pos = scn.pos + 1
          fully_qualified = scn.match?(/::/)
          if fully_qualified
            lex_error(Issues::ILLEGAL_FULLY_QUALIFIED_NAME)
          else
            lex_error(Issues::ILLEGAL_NAME_OR_BARE_WORD)
          end
        end
      end
    end

    ['A', 'B', 'C', 'D', 'E', 'F', 'G', 'H', 'I', 'J', 'K', 'L', 'M',
      'N', 'O', 'P', 'Q', 'R', 'S', 'T', 'U', 'V', 'W', 'X', 'Y', 'Z'].each do |c|
      @selector[c] = lambda do
        scn = @scanner
        before = scn.pos
        value = @scanner.scan(PATTERN_CLASSREF)
        if value && @scanner.peek(2) != '::'
          emit_completed([:CLASSREF, value.freeze, scn.pos - before], before)
        else
          # move to faulty position ([A-Z] was ok)
          scn.pos = scn.pos + 1
          lex_error(Issues::ILLEGAL_CLASS_REFERENCE)
        end
      end
    end

    @selector.default = lambda do
      # In case of unicode spaces of various kinds that are captured by a regexp, but not by the
      # simpler case expression above (not worth handling those special cases with better performance).
      scn = @scanner
      if scn.skip(PATTERN_WS)
        nil
      else
        # "unrecognized char"
        emit([:OTHER, scn.peek(0), 1], scn.pos)
      end
    end
    @selector.each { |k,v| k.freeze }
    @selector.freeze
  end

  # Clears the lexer state (it is not required to call this as it will be garbage collected
  # and the next lex call (lex_string, lex_file) will reset the internal state.
  #
  def clear()
    # not really needed, but if someone wants to ensure garbage is collected as early as possible
    @scanner = nil
    @locator = nil
    @lexing_context = nil
  end

  # Convenience method, and for compatibility with older lexer. Use the lex_string instead which allows
  # passing the path to use without first having to call file= (which reads the file if it exists).
  # (Bad form to use overloading of assignment operator for something that is not really an assignment. Also,
  # overloading of = does not allow passing more than one argument).
  #
  def string=(string)
    lex_string(string, '')
  end

  def lex_string(string, path='')
    initvars
    assert_not_bom(string)
    @scanner = StringScanner.new(string)
    @locator = Locator.locator(string, path)
  end

  # Lexes an unquoted string.
  # @param string [String] the string to lex
  # @param locator [Locator] the locator to use (a default is used if nil is given)
  # @param escapes [Array<String>] array of character strings representing the escape sequences to transform
  # @param interpolate [Boolean] whether interpolation of expressions should be made or not.
  #
  def lex_unquoted_string(string, locator, escapes, interpolate)
    initvars
    assert_not_bom(string)
    @scanner = StringScanner.new(string)
    @locator = locator || Locator.locator(string, '')
    @lexing_context[:escapes] = escapes || UQ_ESCAPES
    @lexing_context[:uq_slurp_pattern] = interpolate ? (escapes.include?('$') ? SLURP_UQ_PATTERN : SLURP_UQNE_PATTERN) : SLURP_ALL_PATTERN
  end

  # Convenience method, and for compatibility with older lexer. Use the lex_file instead.
  # (Bad form to use overloading of assignment operator for something that is not really an assignment).
  #
  def file=(file)
    lex_file(file)
  end

  # TODO: This method should not be used, callers should get the locator since it is most likely required to
  # compute line, position etc given offsets.
  #
  def file
    @locator ? @locator.file : nil
  end

  # Initializes lexing of the content of the given file. An empty string is used if the file does not exist.
  #
  def lex_file(file)
    initvars
<<<<<<< HEAD
    contents = Puppet::FileSystem.exist?(file) ? Puppet::FileSystem.read(file) : ''
    assert_not_bom(contents)
=======
    contents = Puppet::FileSystem.exist?(file) ? Puppet::FileSystem.read(file, :encoding => 'utf-8') : ''
>>>>>>> 2fdc7e87
    @scanner = StringScanner.new(contents.freeze)
    @locator = Locator.locator(contents, file)
  end

  def initvars
    @token_queue = []
    # NOTE: additional keys are used; :escapes, :uq_slurp_pattern, :newline_jump, :epp_*
    @lexing_context = {
      :brace_count => 0,
      :after => nil,
    }
    appm_mode = Puppet[:app_management] ? :with_appm : :without_appm
    @appm_keywords = APP_MANAGEMENT_TOKENS[appm_mode]
  end

  # Scans all of the content and returns it in an array
  # Note that the terminating [false, false] token is included in the result.
  #
  def fullscan
    result = []
    scan {|token| result.push(token) }
    result
  end

  # A block must be passed to scan. It will be called with two arguments, a symbol for the token,
  # and an instance of LexerSupport::TokenValue
  # PERFORMANCE NOTE: The TokenValue is designed to reduce the amount of garbage / temporary data
  # and to only convert the lexer's internal tokens on demand. It is slightly more costly to create an
  # instance of a class defined in Ruby than an Array or Hash, but the gain is much bigger since transformation
  # logic is avoided for many of its members (most are never used (e.g. line/pos information which is only of
  # value in general for error messages, and for some expressions (which the lexer does not know about).
  #
  def scan
    # PERFORMANCE note: it is faster to access local variables than instance variables.
    # This makes a small but notable difference since instance member access is avoided for
    # every token in the lexed content.
    #
    scn   = @scanner
    lex_error_without_pos(Issues::NO_INPUT_TO_LEXER) unless scn

    ctx   = @lexing_context
    queue = @token_queue
    selector = @selector

    scn.skip(PATTERN_WS)

    # This is the lexer's main loop
    until queue.empty? && scn.eos? do
      if token = queue.shift || selector[scn.peek(1)].call
        ctx[:after] = token[0]
        yield token
      end
    end

    # Signals end of input
    yield [false, false]
  end

  # This lexes one token at the current position of the scanner.
  # PERFORMANCE NOTE: Any change to this logic should be performance measured.
  #
  def lex_token
    @selector[@scanner.peek(1)].call
  end

  # Emits (produces) a token [:tokensymbol, TokenValue] and moves the scanner's position past the token
  #
  def emit(token, byte_offset)
    @scanner.pos = byte_offset + token[2]
    [token[0], TokenValue.new(token, byte_offset, @locator)]
  end

  # Emits the completed token on the form [:tokensymbol, TokenValue. This method does not alter
  # the scanner's position.
  #
  def emit_completed(token, byte_offset)
    [token[0], TokenValue.new(token, byte_offset, @locator)]
  end

  # Enqueues a completed token at the given offset
  def enqueue_completed(token, byte_offset)
    @token_queue << emit_completed(token, byte_offset)
  end

  # Allows subprocessors for heredoc etc to enqueue tokens that are tokenized by a different lexer instance
  #
  def enqueue(emitted_token)
    @token_queue << emitted_token
  end

  # Answers after which tokens it is acceptable to lex a regular expression.
  # PERFORMANCE NOTE:
  # It may be beneficial to turn this into a hash with default value of true for missing entries.
  # A case expression with literal values will however create a hash internally. Since a reference is
  # always needed to the hash, this access is almost as costly as a method call.
  #
  def regexp_acceptable?
    case @lexing_context[:after]

    # Ends of (potential) R-value generating expressions
    when :RPAREN, :RBRACK, :RRCOLLECT, :RCOLLECT
      false

    # End of (potential) R-value - but must be allowed because of case expressions
    # Called out here to not be mistaken for a bug.
    when :RBRACE
      true

    # Operands (that can be followed by DIV (even if illegal in grammar)
    when :NAME, :CLASSREF, :NUMBER, :STRING, :BOOLEAN, :DQPRE, :DQMID, :DQPOST, :HEREDOC, :REGEX, :VARIABLE, :WORD
      false

    else
      true
    end
  end

end
end
end<|MERGE_RESOLUTION|>--- conflicted
+++ resolved
@@ -644,12 +644,8 @@
   #
   def lex_file(file)
     initvars
-<<<<<<< HEAD
-    contents = Puppet::FileSystem.exist?(file) ? Puppet::FileSystem.read(file) : ''
+    contents = Puppet::FileSystem.exist?(file) ? Puppet::FileSystem.read(file, :encoding => 'utf-8') : ''
     assert_not_bom(contents)
-=======
-    contents = Puppet::FileSystem.exist?(file) ? Puppet::FileSystem.read(file, :encoding => 'utf-8') : ''
->>>>>>> 2fdc7e87
     @scanner = StringScanner.new(contents.freeze)
     @locator = Locator.locator(contents, file)
   end
