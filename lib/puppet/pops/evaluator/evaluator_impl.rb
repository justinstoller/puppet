require 'rgen/ecore/ecore'
require 'puppet/pops/evaluator/compare_operator'
require 'puppet/pops/evaluator/relationship_operator'
require 'puppet/pops/evaluator/access_operator'
require 'puppet/pops/evaluator/closure'
require 'puppet/pops/evaluator/external_syntax_support'

# This implementation of {Puppet::Pops::Evaluator} performs evaluation using the puppet 3.x runtime system
# in a manner largely compatible with Puppet 3.x, but adds new features and introduces constraints.
#
# The evaluation uses _polymorphic dispatch_ which works by dispatching to the first found method named after
# the class or one of its super-classes. The EvaluatorImpl itself mainly deals with evaluation (it currently
# also handles assignment), and it uses a delegation pattern to more specialized handlers of some operators
# that in turn use polymorphic dispatch; this to not clutter EvaluatorImpl with too much responsibility).
#
# Since a pattern is used, only the main entry points are fully documented. The parameters _o_ and _scope_ are
# the same in all the polymorphic methods, (the type of the parameter _o_ is reflected in the method's name;
# either the actual class, or one of its super classes). The _scope_ parameter is always the scope in which
# the evaluation takes place. If nothing else is mentioned, the return is always the result of evaluation.
#
# See {Puppet::Pops::Visitable} and {Puppet::Pops::Visitor} for more information about
# polymorphic calling.
#
class Puppet::Pops::Evaluator::EvaluatorImpl
  include Puppet::Pops::Utils

  # Provides access to the Puppet 3.x runtime (scope, etc.)
  # This separation has been made to make it easier to later migrate the evaluator to an improved runtime.
  #
  include Puppet::Pops::Evaluator::Runtime3Support
  include Puppet::Pops::Evaluator::ExternalSyntaxSupport

  # This constant is not defined as Float::INFINITY in Ruby 1.8.7 (but is available in later version
  # Refactor when support is dropped for Ruby 1.8.7.
  #
  INFINITY = 1.0 / 0.0
  EMPTY_STRING = ''.freeze
  COMMA_SEPARATOR = ', '.freeze

  # Reference to Issues name space makes it easier to refer to issues
  # (Issues are shared with the validator).
  #
  Issues = Puppet::Pops::Issues

  def initialize
    @@eval_visitor     ||= Puppet::Pops::Visitor.new(self, "eval", 1, 1)
    @@lvalue_visitor   ||= Puppet::Pops::Visitor.new(self, "lvalue", 1, 1)
    @@assign_visitor   ||= Puppet::Pops::Visitor.new(self, "assign", 3, 3)
    @@string_visitor   ||= Puppet::Pops::Visitor.new(self, "string", 1, 1)

    @@type_calculator  ||= Puppet::Pops::Types::TypeCalculator.new()
    @@type_parser      ||= Puppet::Pops::Types::TypeParser.new()

    @@compare_operator     ||= Puppet::Pops::Evaluator::CompareOperator.new()
    @@relationship_operator ||= Puppet::Pops::Evaluator::RelationshipOperator.new()

    # Use null migration checker unless given in context
    @migration_checker = (Puppet.lookup(:migration_checker) { Puppet::Pops::Migration::MigrationChecker.new() })
  end

  # @api private
  def type_calculator
    @@type_calculator
  end

  # Evaluates the given _target_ object in the given scope.
  #
  # @overload evaluate(target, scope)
  # @param target [Object] evaluation target - see methods on the pattern assign_TYPE for actual supported types.
  # @param scope [Object] the runtime specific scope class where evaluation should take place
  # @return [Object] the result of the evaluation
  #
  # @api public
  #
  def evaluate(target, scope)
    begin
      @@eval_visitor.visit_this_1(self, target, scope)

    rescue Puppet::Pops::SemanticError => e
      # A raised issue may not know the semantic target, use errors call stack, but fill in the 
      # rest from a supplied semantic object, or the target instruction if there is not semantic
      # object.
      #
      fail(e.issue, e.semantic || target, e.options, e)

    rescue Puppet::PreformattedError => e
      # Already formatted with location information, and with the wanted call stack.
      # Note this is currently a specialized ParseError, so rescue-order is important
      #
      raise e

    rescue Puppet::ParseError => e
      # ParseError may be raised in ruby code without knowing the location
      # in puppet code.
      # Accept a ParseError that has file or line information available
      # as an error that should be used verbatim. (Tests typically run without
      # setting a file name).
      # ParseError can supply an original - it is impossible to determine which
      # call stack that should be propagated, using the ParseError's backtrace.
      #
      if e.file || e.line
        raise e
      else
        # Since it had no location information, treat it as user intended a general purpose
        # error. Pass on its call stack.
        fail(Issues::RUNTIME_ERROR, target, {:detail => e.message}, e)
      end


    rescue Puppet::Error => e
      # PuppetError has the ability to wrap an exception, if so, use the wrapped exception's
      # call stack instead
      fail(Issues::RUNTIME_ERROR, target, {:detail => e.message}, e.original || e)

    rescue StandardError => e
      # All other errors, use its message and call stack
      fail(Issues::RUNTIME_ERROR, target, {:detail => e.message}, e)
    end
  end

  # Assigns the given _value_ to the given _target_. The additional argument _o_ is the instruction that
  # produced the target/value tuple and it is used to set the origin of the result.
  #
  # @param target [Object] assignment target - see methods on the pattern assign_TYPE for actual supported types.
  # @param value [Object] the value to assign to `target`
  # @param o [Puppet::Pops::Model::PopsObject] originating instruction
  # @param scope [Object] the runtime specific scope where evaluation should take place
  #
  # @api private
  #
  def assign(target, value, o, scope)
    @@assign_visitor.visit_this_3(self, target, value, o, scope)
  end

  # Computes a value that can be used as the LHS in an assignment.
  # @param o [Object] the expression to evaluate as a left (assignable) entity
  # @param scope [Object] the runtime specific scope where evaluation should take place
  #
  # @api private
  #
  def lvalue(o, scope)
    @@lvalue_visitor.visit_this_1(self, o, scope)
  end

  # Produces a String representation of the given object _o_ as used in interpolation.
  # @param o [Object] the expression of which a string representation is wanted
  # @param scope [Object] the runtime specific scope where evaluation should take place
  #
  # @api public
  #
  def string(o, scope)
    @@string_visitor.visit_this_1(self, o, scope)
  end

  # Evaluate a BlockExpression in a new scope with variables bound to the
  # given values.
  #
  # @param scope [Puppet::Parser::Scope] the parent scope
  # @param variable_bindings [Hash{String => Object}] the variable names and values to bind (names are keys, bound values are values)
  # @param block [Puppet::Pops::Model::BlockExpression] the sequence of expressions to evaluate in the new scope
  #
  # @api private
  #
  def evaluate_block_with_bindings(scope, variable_bindings, block_expr)
    with_guarded_scope(scope) do
      # change to create local scope_from - cannot give it file and line -
      # that is the place of the call, not "here"
      create_local_scope_from(variable_bindings, scope)
      evaluate(block_expr, scope)
    end
  end

  protected

  def lvalue_VariableExpression(o, scope)
    # evaluate the name
    evaluate(o.expr, scope)
  end

  # Catches all illegal lvalues
  #
  def lvalue_Object(o, scope)
    fail(Issues::ILLEGAL_ASSIGNMENT, o)
  end

  # Assign value to named variable.
  # The '$' sign is never part of the name.
  # @example In Puppet DSL
  #   $name = value
  # @param name [String] name of variable without $
  # @param value [Object] value to assign to the variable
  # @param o [Puppet::Pops::Model::PopsObject] originating instruction
  # @param scope [Object] the runtime specific scope where evaluation should take place
  # @return [value<Object>]
  #
  def assign_String(name, value, o, scope)
    if name =~ /::/
      fail(Issues::CROSS_SCOPE_ASSIGNMENT, o.left_expr, {:name => name})
    end
    set_variable(name, value, o, scope)
    value
  end

  def assign_Numeric(n, value, o, scope)
    fail(Issues::ILLEGAL_NUMERIC_ASSIGNMENT, o.left_expr, {:varname => n.to_s})
  end

  # Catches all illegal assignment (e.g. 1 = 2, {'a'=>1} = 2, etc)
  #
  def assign_Object(name, value, o, scope)
    fail(Issues::ILLEGAL_ASSIGNMENT, o)
  end

  def eval_Factory(o, scope)
    evaluate(o.current, scope)
  end

  # Evaluates any object not evaluated to something else to itself.
  def eval_Object o, scope
    o
  end

  # Allows nil to be used as a Nop, Evaluates to nil
  def eval_NilClass(o, scope)
    nil
  end

  # Evaluates Nop to nil.
  def eval_Nop(o, scope)
    nil
  end

  # Captures all LiteralValues not handled elsewhere.
  #
  def eval_LiteralValue(o, scope)
    o.value
  end

  # Reserved Words fail to evaluate
  #
  def eval_ReservedWord(o, scope)
    fail(Puppet::Pops::Issues::RESERVED_WORD, o, {:word => o.word})
  end

  def eval_LiteralDefault(o, scope)
    :default
  end

  def eval_LiteralUndef(o, scope)
    nil
  end

  # A QualifiedReference (i.e. a  capitalized qualified name such as Foo, or Foo::Bar) evaluates to a PType
  #
  def eval_QualifiedReference(o, scope)
    @@type_parser.interpret(o)
  end

  def eval_NotExpression(o, scope)
    ! is_true?(evaluate(o.expr, scope), o.expr)
  end

  def eval_UnaryMinusExpression(o, scope)
    - coerce_numeric(evaluate(o.expr, scope), o, scope)
  end

  def eval_UnfoldExpression(o, scope)
    candidate = evaluate(o.expr, scope)
    case candidate
    when nil
      []
    when Array
      candidate
    when Hash
      candidate.to_a
    else
      # turns anything else into an array (so result can be unfolded)
      [candidate]
    end
  end

  # Abstract evaluation, returns array [left, right] with the evaluated result of left_expr and
  # right_expr
  # @return <Array<Object, Object>> array with result of evaluating left and right expressions
  #
  def eval_BinaryExpression o, scope
    [ evaluate(o.left_expr, scope), evaluate(o.right_expr, scope) ]
  end

  # Evaluates assignment with operators =, +=, -= and
  #
  # @example Puppet DSL
  #   $a = 1
  #   $a += 1
  #   $a -= 1
  #
  def eval_AssignmentExpression(o, scope)
    name = lvalue(o.left_expr, scope)
    value = evaluate(o.right_expr, scope)

    if o.operator == :'='
      assign(name, value, o, scope)
    else
      fail(Issues::UNSUPPORTED_OPERATOR, o, {:operator => o.operator})
    end
    value
  end

  ARITHMETIC_OPERATORS = [:'+', :'-', :'*', :'/', :'%', :'<<', :'>>']
  COLLECTION_OPERATORS = [:'+', :'-', :'<<']

  # Handles binary expression where lhs and rhs are array/hash or numeric and operator is +, - , *, % / << >>
  #
  def eval_ArithmeticExpression(o, scope)
    left = evaluate(o.left_expr, scope)
    right = evaluate(o.right_expr, scope)

    begin
      result = calculate(left, right, o.operator, o.left_expr, o.right_expr, scope)
    rescue ArgumentError => e
      fail(Issues::RUNTIME_ERROR, o, {:detail => e.message}, e)
    end
    result
  end


  # Handles binary expression where lhs and rhs are array/hash or numeric and operator is +, - , *, % / << >>
  #
  def calculate(left, right, operator, left_o, right_o, scope)
    unless ARITHMETIC_OPERATORS.include?(operator)
      fail(Issues::UNSUPPORTED_OPERATOR, left_o.eContainer, {:operator => o.operator})
    end

    if (left.is_a?(Array) || left.is_a?(Hash)) && COLLECTION_OPERATORS.include?(operator)
      # Handle operation on collections
      case operator
      when :'+'
        concatenate(left, right)
      when :'-'
        delete(left, right)
      when :'<<'
        unless left.is_a?(Array)
          fail(Issues::OPERATOR_NOT_APPLICABLE, left_o, {:operator => operator, :left_value => left})
        end
        left + [right]
      end
    else
      # Handle operation on numeric
      left = coerce_numeric(left, left_o, scope)
      right = coerce_numeric(right, right_o, scope)
      begin
        if operator == :'%' && (left.is_a?(Float) || right.is_a?(Float))
          # Deny users the fun of seeing severe rounding errors and confusing results
          fail(Issues::OPERATOR_NOT_APPLICABLE, left_o, {:operator => operator, :left_value => left})
        end
        result = left.send(operator, right)
      rescue NoMethodError => e
        fail(Issues::OPERATOR_NOT_APPLICABLE, left_o, {:operator => operator, :left_value => left})
      rescue ZeroDivisionError => e
        fail(Issues::DIV_BY_ZERO, right_o)
      end
      if result == INFINITY || result == -INFINITY
        fail(Issues::RESULT_IS_INFINITY, left_o, {:operator => operator})
      end
      result
    end
  end

  def eval_EppExpression(o, scope)
    scope["@epp"] = []
    evaluate(o.body, scope)
    result = scope["@epp"].join
    result
  end

  def eval_RenderStringExpression(o, scope)
    scope["@epp"] << o.value.dup
    nil
  end

  def eval_RenderExpression(o, scope)
    scope["@epp"] << string(evaluate(o.expr, scope), scope)
    nil
  end

  # Evaluates Puppet DSL ->, ~>, <-, and <~
  def eval_RelationshipExpression(o, scope)
    # First level evaluation, reduction to basic data types or puppet types, the relationship operator then translates this
    # to the final set of references (turning strings into references, which can not naturally be done by the main evaluator since
    # all strings should not be turned into references.
    #
    real = eval_BinaryExpression(o, scope)
    @@relationship_operator.evaluate(real, o, scope)
  end

  # Evaluates x[key, key, ...]
  #
  def eval_AccessExpression(o, scope)
    left = evaluate(o.left_expr, scope)
    keys = o.keys.nil? ? [] : o.keys.collect {|key| evaluate(key, scope) }
    Puppet::Pops::Evaluator::AccessOperator.new(o).access(left, scope, *keys)
  end

  # Evaluates <, <=, >, >=, and ==
  #
  def eval_ComparisonExpression o, scope
    left = evaluate(o.left_expr, scope)
    right = evaluate(o.right_expr, scope)

    @migration_checker.report_uc_bareword_type(left, o.left_expr)
    @migration_checker.report_uc_bareword_type(right, o.right_expr)

    begin
    # Left is a type
    if left.is_a?(Puppet::Pops::Types::PAnyType)
      case o.operator
      when :'=='
        @migration_checker.report_equality_type_mismatch(left, right, o)
        @@type_calculator.equals(left,right)

      when :'!='
        @migration_checker.report_equality_type_mismatch(left, right, o)
        !@@type_calculator.equals(left,right)

      when :'<'
        # left can be assigned to right, but they are not equal
        @@type_calculator.assignable?(right, left) && ! @@type_calculator.equals(left,right)
      when :'<='
        # left can be assigned to right
        @@type_calculator.assignable?(right, left)
      when :'>'
        # right can be assigned to left, but they are not equal
        @@type_calculator.assignable?(left,right) && ! @@type_calculator.equals(left,right)
      when :'>='
        # right can be assigned to left
        @@type_calculator.assignable?(left, right)
      else
        fail(Issues::UNSUPPORTED_OPERATOR, o, {:operator => o.operator})
      end
    else
      case o.operator
      when :'=='
        @migration_checker.report_equality_type_mismatch(left, right, o)
        @@compare_operator.equals(left,right)
      when :'!='
        @migration_checker.report_equality_type_mismatch(left, right, o)
        ! @@compare_operator.equals(left,right)
      when :'<'
        @@compare_operator.compare(left,right) < 0
      when :'<='
        @@compare_operator.compare(left,right) <= 0
      when :'>'
        @@compare_operator.compare(left,right) > 0
      when :'>='
        @@compare_operator.compare(left,right) >= 0
      else
        fail(Issues::UNSUPPORTED_OPERATOR, o, {:operator => o.operator})
      end
    end
    rescue ArgumentError => e
      fail(Issues::COMPARISON_NOT_POSSIBLE, o, {
        :operator => o.operator,
        :left_value => left,
        :right_value => right,
        :detail => e.message}, e)
    end
  end

  # Evaluates matching expressions with type, string or regexp rhs expression.
  # If RHS is a type, the =~ matches compatible (instance? of) type.
  #
  # @example
  #   x =~ /abc.*/
  # @example
  #   x =~ "abc.*/"
  # @example
  #   y = "abc"
  #   x =~ "${y}.*"
  # @example
  #   [1,2,3] =~ Array[Integer[1,10]]
  #
  # Note that a string is not instance? of Regexp, only Regular expressions are.
  # The Pattern type should instead be used as it is specified as subtype of String.
  #
  # @return [Boolean] if a match was made or not. Also sets $0..$n to matchdata in current scope.
  #
  def eval_MatchExpression o, scope
    left = evaluate(o.left_expr, scope)
    pattern = evaluate(o.right_expr, scope)

    @migration_checker.report_uc_bareword_type(left, o.left_expr)

    # matches RHS types as instance of for all types except a parameterized Regexp[R]
    if pattern.is_a?(Puppet::Pops::Types::PAnyType)
      # evaluate as instance? of type check
      matched = @@type_calculator.instance?(pattern, left)
      # convert match result to Boolean true, or false
      return o.operator == :'=~' ? !!matched : !matched
    end

    begin
      pattern = Regexp.new(pattern) unless pattern.is_a?(Regexp)
    rescue StandardError => e
      fail(Issues::MATCH_NOT_REGEXP, o.right_expr, {:detail => e.message}, e)
    end
    unless left.is_a?(String)
      fail(Issues::MATCH_NOT_STRING, o.left_expr, {:left_value => left})
    end

    matched = pattern.match(left) # nil, or MatchData
    set_match_data(matched,scope) # creates ephemeral

    # convert match result to Boolean true, or false
    o.operator == :'=~' ? !!matched : !matched
  end

  # Evaluates Puppet DSL `in` expression
  #
  def eval_InExpression o, scope
    left = evaluate(o.left_expr, scope)
    right = evaluate(o.right_expr, scope)
    @migration_checker.report_uc_bareword_type(left, o.left_expr)
    @migration_checker.report_in_expression(o)
    @@compare_operator.include?(right, left, scope)
  end

  # @example
  #   $a and $b
  # b is only evaluated if a is true
  #
  def eval_AndExpression o, scope
    is_true?(evaluate(o.left_expr, scope), o.left_expr) ? is_true?(evaluate(o.right_expr, scope), o.right_expr) : false
  end

  # @example
  #   a or b
  # b is only evaluated if a is false
  #
  def eval_OrExpression o, scope
    is_true?(evaluate(o.left_expr, scope), o.left_expr) ? true : is_true?(evaluate(o.right_expr, scope), o.right_expr)
  end

  # Evaluates each entry of the literal list and creates a new Array
  # Supports unfolding of entries
  # @return [Array] with the evaluated content
  #
  def eval_LiteralList o, scope
    unfold([], o.values, scope)
  end

  # Evaluates each entry of the literal hash and creates a new Hash.
  # @return [Hash] with the evaluated content
  #
  def eval_LiteralHash o, scope
    # optimized
    o.entries.reduce({}) {|h,entry| h[evaluate(entry.key, scope)] = evaluate(entry.value, scope); h }
  end

  # Evaluates all statements and produces the last evaluated value
  #
  def eval_BlockExpression o, scope
    r = nil
    o.statements.each {|s| r = evaluate(s, scope)}
    r
  end

  # Performs optimized search over case option values, lazily evaluating each
  # until there is a match. If no match is found, the case expression's default expression
  # is evaluated (it may be nil or Nop if there is no default, thus producing nil).
  # If an option matches, the result of evaluating that option is returned.
  # @return [Object, nil] what a matched option returns, or nil if nothing matched.
  #
  def eval_CaseExpression(o, scope)
    # memo scope level before evaluating test - don't want a match in the case test to leak $n match vars
    # to expressions after the case expression.
    #
    with_guarded_scope(scope) do
      test = evaluate(o.test, scope)
      @migration_checker.report_uc_bareword_type(test, o.test)

      result = nil
      the_default = nil
      if o.options.find do |co|
        # the first case option that matches
        if co.values.find do |c|
          case c
          when Puppet::Pops::Model::LiteralDefault
            the_default = co.then_expr
            is_match?(test, evaluate(c, scope), c, co, scope)
          when Puppet::Pops::Model::UnfoldExpression
            # not ideal for error reporting, since it is not known which unfolded result
            # that caused an error - the entire unfold expression is blamed (i.e. the var c, passed to is_match?)
            evaluate(c, scope).any? {|v| is_match?(test, v, c, co, scope) }
          else
            is_match?(test, evaluate(c, scope), c, co, scope)
          end
        end
        result = evaluate(co.then_expr, scope)
        true # the option was picked
        end
      end
        result # an option was picked, and produced a result
      else
        evaluate(the_default, scope) # evaluate the default (should be a nop/nil) if there is no default).
      end
    end
  end

  # Evaluates a CollectExpression by creating a collector transformer. The transformer
  # will evaulate the collection, create the appropriate collector, and hand it off
  # to the compiler to collect the resources specified by the query.
  #
  def eval_CollectExpression o, scope
    Puppet::Pops::Evaluator::CollectorTransformer.new().transform(o,scope)
  end

  def eval_ParenthesizedExpression(o, scope)
    evaluate(o.expr, scope)
  end

  # This evaluates classes, nodes and resource type definitions to nil, since 3x:
  # instantiates them, and evaluates their parameters and body. This is achieved by
  # providing bridge AST classes in Puppet::Parser::AST::PopsBridge that bridges a
  # Pops Program and a Pops Expression.
  #
  # Since all Definitions are handled "out of band", they are treated as a no-op when
  # evaluated.
  #
  def eval_Definition(o, scope)
    nil
  end

  def eval_Program(o, scope)
    evaluate(o.body, scope)
  end

  # Produces Array[PAnyType], an array of resource references
  #
  def eval_ResourceExpression(o, scope)
    exported = o.exported
    virtual = o.virtual

    # Get the type name
    type_name =
    if (tmp_name = o.type_name).is_a?(Puppet::Pops::Model::QualifiedName)
      tmp_name.value # already validated as a name
    else
      type_name_acceptable =
      case o.type_name
      when Puppet::Pops::Model::QualifiedReference
        true
      when Puppet::Pops::Model::AccessExpression
        o.type_name.left_expr.is_a?(Puppet::Pops::Model::QualifiedReference)
      end

      evaluated_name = evaluate(tmp_name, scope)
      unless type_name_acceptable
        actual = type_calculator.generalize!(type_calculator.infer(evaluated_name)).to_s
        fail(Puppet::Pops::Issues::ILLEGAL_RESOURCE_TYPE, o.type_name, {:actual => actual})
      end

      # must be a CatalogEntry subtype
      case evaluated_name
      when Puppet::Pops::Types::PHostClassType
        unless evaluated_name.class_name.nil?
          fail(Puppet::Pops::Issues::ILLEGAL_RESOURCE_TYPE, o.type_name, {:actual=> evaluated_name.to_s})
        end
        'class'

      when Puppet::Pops::Types::PResourceType
        unless evaluated_name.title().nil?
          fail(Puppet::Pops::Issues::ILLEGAL_RESOURCE_TYPE, o.type_name, {:actual=> evaluated_name.to_s})
        end
        evaluated_name.type_name # assume validated

      else
        actual = type_calculator.generalize!(type_calculator.infer(evaluated_name)).to_s
        fail(Puppet::Pops::Issues::ILLEGAL_RESOURCE_TYPE, o.type_name, {:actual=>actual})
      end
    end

    # This is a runtime check - the model is valid, but will have runtime issues when evaluated
    # and storeconfigs is not set.
    if(o.exported)
      optionally_fail(Puppet::Pops::Issues::RT_NO_STORECONFIGS_EXPORT, o);
    end

    titles_to_body = {}
    body_to_titles = {}
    body_to_params = {}

    # titles are evaluated before attribute operations
    o.bodies.map do | body |
      titles = evaluate(body.title, scope)

      # Title may not be nil
      # Titles may be given as an array, it is ok if it is empty, but not if it contains nil entries
      # Titles may not be an empty String
      # Titles must be unique in the same resource expression
      # There may be a :default entry, its entries apply with lower precedence
      #
      if titles.nil?
        fail(Puppet::Pops::Issues::MISSING_TITLE, body.title)
      end
      titles = [titles].flatten

      # Check types of evaluated titles and duplicate entries
      titles.each_with_index do |title, index|
        if title.nil?
          fail(Puppet::Pops::Issues::MISSING_TITLE_AT, body.title, {:index => index})

        elsif !title.is_a?(String) && title != :default
          actual = type_calculator.generalize!(type_calculator.infer(title)).to_s
          fail(Puppet::Pops::Issues::ILLEGAL_TITLE_TYPE_AT, body.title, {:index => index, :actual => actual})

        elsif title == EMPTY_STRING
         fail(Puppet::Pops::Issues::EMPTY_STRING_TITLE_AT, body.title, {:index => index})

        elsif titles_to_body[title]
          fail(Puppet::Pops::Issues::DUPLICATE_TITLE, o, {:title => title})
        end
        titles_to_body[title] = body
      end

      # Do not create a real instance from the :default case
      titles.delete(:default)

      body_to_titles[body] = titles

      # Store evaluated parameters in a hash associated with the body, but do not yet create resource
      # since the entry containing :defaults may appear later
      body_to_params[body] = body.operations.reduce({}) do |param_memo, op|
        params = evaluate(op, scope)
        params = [params] unless params.is_a?(Array)
        params.each do |p|
          if param_memo.include? p.name
            fail(Puppet::Pops::Issues::DUPLICATE_ATTRIBUTE, o, {:attribute => p.name})
          end
          param_memo[p.name] = p
        end
        param_memo
      end
    end

    # Titles and Operations have now been evaluated and resources can be created
    # Each production is a PResource, and an array of all is produced as the result of
    # evaluating the ResourceExpression.
    #
    defaults_hash = body_to_params[titles_to_body[:default]] || {}
    o.bodies.map do | body |
      titles = body_to_titles[body]
      params = defaults_hash.merge(body_to_params[body] || {})
      create_resources(o, scope, virtual, exported, type_name, titles, params.values)
    end.flatten.compact
  end

  def eval_ResourceOverrideExpression(o, scope)
    evaluated_resources = evaluate(o.resources, scope)
    evaluated_parameters = o.operations.map { |op| evaluate(op, scope) }
    create_resource_overrides(o, scope, [evaluated_resources].flatten, evaluated_parameters)
    evaluated_resources
  end

  # Produces 3x parameter
  def eval_AttributeOperation(o, scope)
    create_resource_parameter(o, scope, o.attribute_name, evaluate(o.value_expr, scope), o.operator)
  end

  def eval_AttributesOperation(o, scope)
    hashed_params = evaluate(o.expr, scope)
    unless hashed_params.is_a?(Hash)
      actual = type_calculator.generalize!(type_calculator.infer(hashed_params)).to_s
      fail(Puppet::Pops::Issues::TYPE_MISMATCH, o.expr, {:expected => 'Hash', :actual => actual})
    end
    hashed_params.map { |k,v| create_resource_parameter(o, scope, k, v, :'=>') }
  end

  # Sets default parameter values for a type, produces the type
  #
  def eval_ResourceDefaultsExpression(o, scope)
    type = evaluate(o.type_ref, scope)
    type_name =
    if type.is_a?(Puppet::Pops::Types::PResourceType) && !type.type_name.nil? && type.title.nil?
      type.type_name # assume it is a valid name
    else
      actual = type_calculator.generalize!(type_calculator.infer(type))
      fail(Issues::ILLEGAL_RESOURCE_TYPE, o.type_ref, {:actual => actual})
    end
    evaluated_parameters = o.operations.map {|op| evaluate(op, scope) }
    create_resource_defaults(o, scope, type_name, evaluated_parameters)
    # Produce the type
    type
  end

  # Evaluates function call by name.
  #
  def eval_CallNamedFunctionExpression(o, scope)
    # The functor expression is not evaluated, it is not possible to select the function to call
    # via an expression like $a()
    case o.functor_expr
    when Puppet::Pops::Model::QualifiedName
      # ok
    when Puppet::Pops::Model::RenderStringExpression
      # helpful to point out this easy to make Epp error
      fail(Issues::ILLEGAL_EPP_PARAMETERS, o)
    else
      fail(Issues::ILLEGAL_EXPRESSION, o.functor_expr, {:feature=>'function name', :container => o})
    end
    name = o.functor_expr.value
    call_function_with_block(name, unfold([], o.arguments, scope), o, scope)
  end

  # Evaluation of CallMethodExpression handles a NamedAccessExpression functor (receiver.function_name)
  #
  def eval_CallMethodExpression(o, scope)
    unless o.functor_expr.is_a? Puppet::Pops::Model::NamedAccessExpression
      fail(Issues::ILLEGAL_EXPRESSION, o.functor_expr, {:feature=>'function accessor', :container => o})
    end
    receiver = evaluate(o.functor_expr.left_expr, scope)
    name = o.functor_expr.right_expr
    unless name.is_a? Puppet::Pops::Model::QualifiedName
      fail(Issues::ILLEGAL_EXPRESSION, o.functor_expr, {:feature=>'function name', :container => o})
    end 
    name = name.value # the string function name
    call_function_with_block(name, unfold([receiver], o.arguments || [], scope), o, scope)
  end

  def call_function_with_block(name, evaluated_arguments, o, scope)
    if o.lambda.nil?
      call_function(name, evaluated_arguments, o, scope)
    else
      closure = Puppet::Pops::Evaluator::Closure.new(self, o.lambda, scope)
      call_function(name, evaluated_arguments, o, scope, &proc_from_closure(closure))
    end
  end
  private :call_function_with_block

  # Creates a Proc with an arity count that matches the parameters of the given closure. The arity will
  # be correct up to 10 parameters and then default to varargs (-1)
  #
  def proc_from_closure(closure)
    return Puppet::Pops::Evaluator::PuppetProc.new(closure) { |*args| closure.call(*args) } unless RUBY_VERSION[0,3] == '1.8'

    # This code is required since a Proc isn't propagated by reference in Ruby 1.8.x. It produces a standard
    # Proc that has correct arity as a replacement for the otherwise used PuppetProc
    # TODO: Remove when Ruby 1.8.x support is dropped
    arity = closure.parameters.reduce(0) do |memo, param|
      count = memo + 1
      break -count if param.captures_rest || !param.value.nil?
      count
    end

    case arity
    when 0
      proc { || closure.call }
    when 1
      proc { |a| closure.call(a) }
    when 2
      proc { |a, b| closure.call(a, b) }
    when 3
      proc { |a, b, c| closure.call(a, b, c) }
    when 4
      proc { |a, b, c, d| closure.call(a, b, c, d) }
    when 5
      proc { |a, b, c, d, e| closure.call(a, b, c, d, e) }
    when 6
      proc { |a, b, c, d, e, f| closure.call(a, b, c, d, e, f) }
    when 7
      proc { |a, b, c, d, e, f, g| closure.call(a, b, c, d, e, f, g) }
    when 8
      proc { |a, b, c, d, e, f, g, h| closure.call(a, b, c, d, e, f, g, h) }
    when 9
      proc { |a, b, c, d, e, f, g, h, i| closure.call(a, b, c, d, e, f, g, h, i) }
    when 10
      proc { |a, b, c, d, e, f, g, h, i, j| closure.call(a, b, c, d, e, f, g, h, i, j) }
    when -1
      proc { |*v| closure.call(*v) }
    when -2
      proc { |a, *v| closure.call(a, *v) }
    when -3
      proc { |a, b, *v| closure.call(a, b, *v) }
    when -4
      proc { |a, b, c, *v| closure.call(a, b, c, *v) }
    when -5
      proc { |a, b, c, d, *v| closure.call(a, b, c, d, *v) }
    when -6
      proc { |a, b, c, d, e, *v| closure.call(a, b, c, d, e, *v) }
    when -7
      proc { |a, b, c, d, e, f, *v| closure.call(a, b, c, d, e, f, *v) }
    when -8
      proc { |a, b, c, d, e, f, g, *v| closure.call(a, b, c, d, e, f, g, *v) }
    when -9
      proc { |a, b, c, d, e, f, g, h, *v| closure.call(a, b, c, d, e, f,g, h, *v) }
    when -10
      proc { |a, b, c, d, e, f, g, h, i, *v| closure.call(a, b, c, d, e, f,g, h, i, *v) }
    else
      proc { |*a| closure.call(*a) }
    end
  end
  private :proc_from_closure

  # @example
  #   $x ? { 10 => true, 20 => false, default => 0 }
  #
  def eval_SelectorExpression o, scope
    # memo scope level before evaluating test - don't want a match in the case test to leak $n match vars
    # to expressions after the selector expression.
    #
    with_guarded_scope(scope) do
      test = evaluate(o.left_expr, scope)
      @migration_checker.report_uc_bareword_type(test, o.left_expr)

      the_default = nil
      selected = o.selectors.find do |s|
        me = s.matching_expr
        case me
        when Puppet::Pops::Model::LiteralDefault
          the_default = s.value_expr
          false
        when Puppet::Pops::Model::UnfoldExpression
          # not ideal for error reporting, since it is not known which unfolded result
          # that caused an error - the entire unfold expression is blamed (i.e. the var c, passed to is_match?)
          evaluate(me, scope).any? {|v| is_match?(test, v, me, s, scope) }
        else
          is_match?(test, evaluate(me, scope), me, s, scope)
        end
      end
      if selected
        evaluate(selected.value_expr, scope)
      elsif the_default
        evaluate(the_default, scope)
      else
        fail(Issues::UNMATCHED_SELECTOR, o.left_expr, :param_value => test)
      end
    end
  end

  # SubLocatable is simply an expression that holds location information
  def eval_SubLocatedExpression o, scope
    evaluate(o.expr, scope)
  end

  # Evaluates Puppet DSL Heredoc
  def eval_HeredocExpression o, scope
    result = evaluate(o.text_expr, scope)
    assert_external_syntax(scope, result, o.syntax, o.text_expr)
    result
  end

  # Evaluates Puppet DSL `if`
  def eval_IfExpression o, scope
    with_guarded_scope(scope) do
      if is_true?(evaluate(o.test, scope), o.test)
        evaluate(o.then_expr, scope)
      else
        evaluate(o.else_expr, scope)
      end
    end
  end

  # Evaluates Puppet DSL `unless`
  def eval_UnlessExpression o, scope
    with_guarded_scope(scope) do
      unless is_true?(evaluate(o.test, scope), o.test)
        evaluate(o.then_expr, scope)
      else
        evaluate(o.else_expr, scope)
      end
    end
  end

  # Evaluates a variable (getting its value)
  # The evaluator is lenient; any expression producing a String is used as a name
  # of a variable.
  #
  def eval_VariableExpression o, scope
    # Evaluator is not too fussy about what constitutes a name as long as the result
    # is a String and a valid variable name
    #
    name = evaluate(o.expr, scope)

    # Should be caught by validation, but make this explicit here as well, or mysterious evaluation issues
    # may occur for some evaluation use cases.
    case name
    when String
    when Numeric
    else
      fail(Issues::ILLEGAL_VARIABLE_EXPRESSION, o.expr)
    end
    get_variable_value(name, o, scope)
  end

  # Evaluates double quoted strings that may contain interpolation
  #
  def eval_ConcatenatedString o, scope
    o.segments.collect {|expr| string(evaluate(expr, scope), scope)}.join
  end


  # If the wrapped expression is a QualifiedName, it is taken as the name of a variable in scope.
  # Note that this is different from the 3.x implementation, where an initial qualified name
  # is accepted. (e.g. `"---${var + 1}---"` is legal. This implementation requires such concrete
  # syntax to be expressed in a model as `(TextExpression (+ (Variable var) 1)` - i.e. moving the decision to
  # the parser.
  #
  # Semantics; the result of an expression is turned into a string, nil is silently transformed to empty
  # string.
  # @return [String] the interpolated result
  #
  def eval_TextExpression o, scope
    if o.expr.is_a?(Puppet::Pops::Model::QualifiedName)
      string(get_variable_value(o.expr.value, o, scope), scope)
    else
      string(evaluate(o.expr, scope), scope)
    end
  end

  def string_Object(o, scope)
    o.to_s
  end

  def string_Symbol(o, scope)
    if :undef == o  # optimized comparison 1.44 vs 1.95
      EMPTY_STRING
    else
      o.to_s
    end
  end

  def string_Array(o, scope)
    "[#{o.map {|e| string(e, scope)}.join(COMMA_SEPARATOR)}]"
  end

  def string_Hash(o, scope)
    "{#{o.map {|k,v| "#{string(k, scope)} => #{string(v, scope)}"}.join(COMMA_SEPARATOR)}}"
  end

  def string_Regexp(o, scope)
    "/#{o.source}/"
  end

  def string_PAnyType(o, scope)
    @@type_calculator.string(o)
  end

  # Produces concatenation / merge of x and y.
  #
  # When x is an Array, y of type produces:
  #
  # * Array => concatenation `[1,2], [3,4] => [1,2,3,4]`
  # * Hash => concatenation of hash as array `[key, value, key, value, ...]`
  # * any other => concatenation of single value
  #
  # When x is a Hash, y of type produces:
  #
  # * Array => merge of array interpreted as `[key, value, key, value,...]`
  # * Hash => a merge, where entries in `y` overrides
  # * any other => error
  #
  # When x is something else, wrap it in an array first.
  #
  # When x is nil, an empty array is used instead.
  #
  # @note to concatenate an Array, nest the array - i.e. `[1,2], [[2,3]]`
  #
  # @overload concatenate(obj_x, obj_y)
  #   @param obj_x [Object] object to wrap in an array and concatenate to; see other overloaded methods for return type
  #   @param ary_y [Object] array to concatenate at end of `ary_x`
  #   @return [Object] wraps obj_x in array before using other overloaded option based on type of obj_y
  # @overload concatenate(ary_x, ary_y)
  #   @param ary_x [Array] array to concatenate to
  #   @param ary_y [Array] array to concatenate at end of `ary_x`
  #   @return [Array] new array with `ary_x` + `ary_y`
  # @overload concatenate(ary_x, hsh_y)
  #   @param ary_x [Array] array to concatenate to
  #   @param hsh_y [Hash] converted to array form, and concatenated to array
  #   @return [Array] new array with `ary_x` + `hsh_y` converted to array
  # @overload concatenate (ary_x, obj_y)
  #   @param ary_x [Array] array to concatenate to
  #   @param obj_y [Object] non array or hash object to add to array
  #   @return [Array] new array with `ary_x` + `obj_y` added as last entry
  # @overload concatenate(hsh_x, ary_y)
  #   @param hsh_x [Hash] the hash to merge with
  #   @param ary_y [Array] array interpreted as even numbered sequence of key, value merged with `hsh_x`
  #   @return [Hash] new hash with `hsh_x` merged with `ary_y` interpreted as hash in array form
  # @overload concatenate(hsh_x, hsh_y)
  #   @param hsh_x [Hash] the hash to merge to
  #   @param hsh_y [Hash] hash merged with `hsh_x`
  #   @return [Hash] new hash with `hsh_x` merged with `hsh_y`
  # @raise [ArgumentError] when `xxx_x` is neither an Array nor a Hash
  # @raise [ArgumentError] when `xxx_x` is a Hash, and `xxx_y` is neither Array nor Hash.
  #
  def concatenate(x, y)
    x = [x] unless x.is_a?(Array) || x.is_a?(Hash)
    case x
    when Array
      y = case y
      when Array then y
      when Hash  then y.to_a
      else
        [y]
      end
      x + y # new array with concatenation
    when Hash
      y = case y
      when Hash then y
      when Array
        # Hash[[a, 1, b, 2]] => {}
        # Hash[a,1,b,2] => {a => 1, b => 2}
        # Hash[[a,1], [b,2]] => {[a,1] => [b,2]}
        # Hash[[[a,1], [b,2]]] => {a => 1, b => 2}
        # Use type calcultor to determine if array is Array[Array[?]], and if so use second form
        # of call
        t = @@type_calculator.infer(y)
        if t.element_type.is_a? Puppet::Pops::Types::PArrayType
          Hash[y]
        else
          Hash[*y]
        end
      else
        raise ArgumentError.new("Can only append Array or Hash to a Hash")
      end
      x.merge y # new hash with overwrite
    else
      raise ArgumentError.new("Can only append to an Array or a Hash.")
    end
  end

  # Produces the result x \ y (set difference)
  # When `x` is an Array, `y` is transformed to an array and then all matching elements removed from x.
  # When `x` is a Hash, all contained keys are removed from x as listed in `y` if it is an Array, or all its keys if it is a Hash.
  # The difference is returned. The given `x` and `y` are not modified by this operation.
  # @raise [ArgumentError] when `x` is neither an Array nor a Hash
  #
  def delete(x, y)
    result = x.dup
    case x
    when Array
      y = case y
      when Array then y
      when Hash then y.to_a
      else
        [y]
      end
      y.each {|e| result.delete(e) }
    when Hash
      y = case y
      when Array then y
      when Hash then y.keys
      else
        [y]
      end
      y.each {|e| result.delete(e) }
    else
      raise ArgumentError.new("Can only delete from an Array or Hash.")
    end
    result
  end

  # Implementation of case option matching.
  #
  # This is the type of matching performed in a case option, using == for every type
  # of value except regular expression where a match is performed.
  #
<<<<<<< HEAD
  def is_match?(left, right, o, option_expr, scope)
    @migration_checker.report_option_type_mismatch(left, right, option_expr, o)
    if right.is_a?(Regexp)
      return false unless left.is_a? String
      matched = right.match(left)
      set_match_data(matched, scope) # creates or clears ephemeral
      !!matched # convert to boolean
    elsif right.is_a?(Puppet::Pops::Types::PAnyType)
      @migration_checker.report_uc_bareword_type(right, o)

      # right is a type and left is not - check if left is an instance of the given type
      # (The reverse is not terribly meaningful - computing which of the case options that first produces
      # an instance of a given type).
      #
      @@type_calculator.instance?(right, left)
    else
      # Handle equality the same way as the language '==' operator (case insensitive etc.)
      @@compare_operator.equals(left,right)
    end
=======
  def is_match? left, right, o, scope
    @@compare_operator.match(left, right, scope)
>>>>>>> 21037fb8
  end

  def with_guarded_scope(scope)
    scope_memo = get_scope_nesting_level(scope)
    begin
      yield
    ensure
      set_scope_nesting_level(scope, scope_memo)
    end
  end

  # Maps the expression in the given array to their product except for UnfoldExpressions which are first unfolded.
  # The result is added to the given result Array.
  # @param result [Array] Where to add the result (may contain information to add to)
  # @param array [Array[Puppet::Pops::Model::Expression] the expressions to map
  # @param scope [Puppet::Parser::Scope] the scope to evaluate in
  # @return [Array] the given result array with content added from the operation
  #
  def unfold(result, array, scope)
    array.each do |x|
      if x.is_a?(Puppet::Pops::Model::UnfoldExpression)
        result.concat(evaluate(x, scope))
      else
        result << evaluate(x, scope)
      end
    end
    result
  end
  private :unfold

end<|MERGE_RESOLUTION|>--- conflicted
+++ resolved
@@ -1162,30 +1162,12 @@
   # This is the type of matching performed in a case option, using == for every type
   # of value except regular expression where a match is performed.
   #
-<<<<<<< HEAD
   def is_match?(left, right, o, option_expr, scope)
     @migration_checker.report_option_type_mismatch(left, right, option_expr, o)
-    if right.is_a?(Regexp)
-      return false unless left.is_a? String
-      matched = right.match(left)
-      set_match_data(matched, scope) # creates or clears ephemeral
-      !!matched # convert to boolean
-    elsif right.is_a?(Puppet::Pops::Types::PAnyType)
+    if right.is_a?(Puppet::Pops::Types::PAnyType)
       @migration_checker.report_uc_bareword_type(right, o)
-
-      # right is a type and left is not - check if left is an instance of the given type
-      # (The reverse is not terribly meaningful - computing which of the case options that first produces
-      # an instance of a given type).
-      #
-      @@type_calculator.instance?(right, left)
-    else
-      # Handle equality the same way as the language '==' operator (case insensitive etc.)
-      @@compare_operator.equals(left,right)
-    end
-=======
-  def is_match? left, right, o, scope
+    end
     @@compare_operator.match(left, right, scope)
->>>>>>> 21037fb8
   end
 
   def with_guarded_scope(scope)
