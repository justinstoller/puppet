# Defines classes to deal with issues, and message formatting and defines constants with Issues.
# @api public
#
module Puppet::Pops
module Issues
  # Describes an issue, and can produce a message for an occurrence of the issue.
  #
  class Issue
    # The issue code
    # @return [Symbol]
    attr_reader :issue_code

    # A block producing the message
    # @return [Proc]
    attr_reader :message_block

    # Names that must be bound in an occurrence of the issue to be able to produce a message.
    # These are the names in addition to requirements stipulated by the Issue formatter contract; i.e. :label`,
    # and `:semantic`.
    #
    attr_reader :arg_names

    # If this issue can have its severity lowered to :warning, :deprecation, or :ignored
    attr_writer :demotable
    # Configures the Issue with required arguments (bound by occurrence), and a block producing a message.
    def initialize issue_code, *args, &block
      @issue_code = issue_code
      @message_block = block
      @arg_names = args
      @demotable = true
    end

    # Returns true if it is allowed to demote this issue
    def demotable?
      @demotable
    end

    # Formats a message for an occurrence of the issue with argument bindings passed in a hash.
    # The hash must contain a LabelProvider bound to the key `label` and the semantic model element
    # bound to the key `semantic`. All required arguments as specified by `arg_names` must be bound
    # in the given `hash`.
    # @api public
    #
    def format(hash ={})
      # Create a Message Data where all hash keys become methods for convenient interpolation
      # in issue text.
      msgdata = MessageData.new(*arg_names)
      begin
        # Evaluate the message block in the msg data's binding
        msgdata.format(hash, &message_block)
      rescue StandardError => e
        MessageData
        raise RuntimeError, "Error while reporting issue: #{issue_code}. #{e.message}", caller
      end
    end
  end

  # Provides a binding of arguments passed to Issue.format to method names available
  # in the issue's message producing block.
  # @api private
  #
  class MessageData
    def initialize *argnames
      singleton = class << self; self end
      argnames.each do |name|
        singleton.send(:define_method, name) do
          @data[name]
        end
      end
    end

    def format(hash, &block)
      @data = hash
      instance_eval &block
    end

    # Obtains the label provider given as a key `:label` in the hash passed to #format. The label provider is
    # return if no arguments are given. If given an argument, returns the result of calling #label on the label
    # provider.
    #
    # @param args [Object] one object to obtain a label for or zero arguments to obtain the label provider
    # @return [LabelProvider,String] the label provider or label depending on if an argument is given or not
    # @raise [Puppet::Error] if no label provider is found
    def label(*args)
      args.empty? ? label_provider : label_provider.label(args[0])
    end

    # Returns the label provider given as key `:label` in the hash passed to #format.
    # @return [LabelProvider] the label provider
    # @raise [Puppet::Error] if no label provider is found
    def label_provider
      label_provider = @data[:label]
      raise Puppet::Error, 'Label provider key :label must be set to produce the text of the message!' unless label_provider
      label_provider
    end

    # Returns the label provider given as a key in the hash passed to #format.
    #
    def semantic
      raise Puppet::Error, 'Label provider key :semantic must be set to produce the text of the message!' unless @data[:semantic]
      @data[:semantic]
    end
  end

  # Defines an issue with the given `issue_code`, additional required parameters, and a block producing a message.
  # The block is evaluated in the context of a MessageData which provides convenient access to all required arguments
  # via accessor methods. In addition to accessors for specified arguments, these are also available:
  # * `label` - a `LabelProvider` that provides human understandable names for model elements and production of article (a/an/the).
  # * `semantic` - the model element for which the issue is reported
  #
  # @param issue_code [Symbol] the issue code for the issue used as an identifier, should be the same as the constant
  #   the issue is bound to.
  # @param args [Symbol] required arguments that must be passed when formatting the message, may be empty
  # @param block [Proc] a block producing the message string, evaluated in a MessageData scope. The produced string
  #   should not end with a period as additional information may be appended.
  #
  # @see MessageData
  # @api public
  #
  def self.issue (issue_code, *args, &block)
    Issue.new(issue_code, *args, &block)
  end

  # Creates a non demotable issue.
  # @see Issue.issue
  #
  def self.hard_issue(issue_code, *args, &block)
    result = Issue.new(issue_code, *args, &block)
    result.demotable = false
    result
  end

  # @comment Here follows definitions of issues. The intent is to provide a list from which yardoc can be generated
  #   containing more detailed information / explanation of the issue.
  #   These issues are set as constants, but it is unfortunately not possible for the created object to easily know which
  #   name it is bound to. Instead the constant has to be repeated. (Alternatively, it could be done by instead calling
  #   #const_set on the module, but the extra work required to get yardoc output vs. the extra effort to repeat the name
  #   twice makes it not worth it (if doable at all, since there is no tag to artificially construct a constant, and
  #   the parse tag does not produce any result for a constant assignment).

  # This is allowed (3.1) and has not yet been deprecated.
  # @todo configuration
  #
  NAME_WITH_HYPHEN = issue :NAME_WITH_HYPHEN, :name do
    "#{label.a_an_uc(semantic)} may not have a name containing a hyphen. The name '#{name}' is not legal"
  end

  # When a variable name contains a hyphen and these are illegal.
  # It is possible to control if a hyphen is legal in a name or not using the setting TODO
  # @todo describe the setting
  # @api public
  # @todo configuration if this is error or warning
  #
  VAR_WITH_HYPHEN = issue :VAR_WITH_HYPHEN, :name do
    "A variable name may not contain a hyphen. The name '#{name}' is not legal"
  end

  # A class, definition, or node may only appear at top level or inside other classes
  # @todo Is this really true for nodes? Can they be inside classes? Isn't that too late?
  # @api public
  #
  NOT_TOP_LEVEL = hard_issue :NOT_TOP_LEVEL do
    "Classes, definitions, and nodes may only appear at toplevel or inside other classes"
  end

  NOT_ABSOLUTE_TOP_LEVEL = hard_issue :NOT_ABSOLUTE_TOP_LEVEL do
    "#{label.a_an_uc(semantic)} may only appear at toplevel"
  end

  CROSS_SCOPE_ASSIGNMENT = hard_issue :CROSS_SCOPE_ASSIGNMENT, :name do
    "Illegal attempt to assign to '#{name}'. Cannot assign to variables in other namespaces"
  end

  # Assignment can only be made to certain types of left hand expressions such as variables.
  ILLEGAL_ASSIGNMENT = hard_issue :ILLEGAL_ASSIGNMENT do
    "Illegal attempt to assign to '#{label.a_an(semantic)}'. Not an assignable reference"
  end

  # Variables are immutable, cannot reassign in the same assignment scope
  ILLEGAL_REASSIGNMENT = hard_issue :ILLEGAL_REASSIGNMENT, :name do
    if Validation::Checker4_0::RESERVED_PARAMETERS[name]
      "Cannot reassign built in (or already assigned) variable '$#{name}'"
    else
      "Cannot reassign variable '$#{name}'"
    end
  end

  # Variables facts and trusted
  ILLEGAL_RESERVED_ASSIGNMENT = hard_issue :ILLEGAL_RESERVED_ASSIGNMENT, :name do
    "Attempt to assign to a reserved variable name: '$#{name}'"
  end

  # Assignment cannot be made to numeric match result variables
  ILLEGAL_NUMERIC_ASSIGNMENT = issue :ILLEGAL_NUMERIC_ASSIGNMENT, :varname do
    "Illegal attempt to assign to the numeric match result variable '$#{varname}'. Numeric variables are not assignable"
  end

  # Assignment can only be made to certain types of left hand expressions such as variables.
  ILLEGAL_ASSIGNMENT_CONTEXT = hard_issue :ILLEGAL_ASSIGNMENT_CONTEXT do
    "Assignment not allowed here"
  end

  # parameters cannot have numeric names, clashes with match result variables
  ILLEGAL_NUMERIC_PARAMETER = issue :ILLEGAL_NUMERIC_PARAMETER, :name do
    "The numeric parameter name '$#{name}' cannot be used (clashes with numeric match result variables)"
  end

  # In certain versions of Puppet it may be allowed to assign to a not already assigned key
  # in an array or a hash. This is an optional validation that may be turned on to prevent accidental
  # mutation.
  #
  ILLEGAL_INDEXED_ASSIGNMENT = issue :ILLEGAL_INDEXED_ASSIGNMENT do
    "Illegal attempt to assign via [index/key]. Not an assignable reference"
  end

  # When indexed assignment ($x[]=) is allowed, the leftmost expression must be
  # a variable expression.
  #
  ILLEGAL_ASSIGNMENT_VIA_INDEX = hard_issue :ILLEGAL_ASSIGNMENT_VIA_INDEX do
    "Illegal attempt to assign to #{label.a_an(semantic)} via [index/key]. Not an assignable reference"
  end

  ILLEGAL_MULTI_ASSIGNMENT_SIZE = hard_issue :ILLEGAL_MULTI_ASSIGNMENT_SIZE, :expected, :actual do
    "Mismatched number of assignable entries and values, expected #{expected}, got #{actual}"
  end

  MISSING_MULTI_ASSIGNMENT_KEY = hard_issue :MISSING_MULTI_ASSIGNMENT_KEY, :key do
    "No value for required key '#{key}' in assignment to variables from hash"
  end

  MISSING_MULTI_ASSIGNMENT_VARIABLE = hard_issue :MISSING_MULTI_ASSIGNMENT_VARIABLE, :name do
    "No value for required variable '$#{name}' in assignment to variables from class reference"
  end

  APPENDS_DELETES_NO_LONGER_SUPPORTED = hard_issue :APPENDS_DELETES_NO_LONGER_SUPPORTED, :operator do
    "The operator '#{operator}' is no longer supported. See http://links.puppetlabs.com/remove-plus-equals"
  end

  # For unsupported operators (e.g. += and -= in puppet 4).
  #
  UNSUPPORTED_OPERATOR = hard_issue :UNSUPPORTED_OPERATOR, :operator do
    "The operator '#{operator}' is not supported."
  end

  # For operators that are not supported in specific contexts (e.g. '* =>' in
  # resource defaults)
  #
  UNSUPPORTED_OPERATOR_IN_CONTEXT = hard_issue :UNSUPPORTED_OPERATOR_IN_CONTEXT, :operator do
    "The operator '#{operator}' in #{label.a_an(semantic)} is not supported."
  end

  # For non applicable operators (e.g. << on Hash).
  #
  OPERATOR_NOT_APPLICABLE = hard_issue :OPERATOR_NOT_APPLICABLE, :operator, :left_value do
    "Operator '#{operator}' is not applicable to #{label.a_an(left_value)}."
  end

  OPERATOR_NOT_APPLICABLE_WHEN = hard_issue :OPERATOR_NOT_APPLICABLE_WHEN, :operator, :left_value, :right_value do
    "Operator '#{operator}' is not applicable to #{label.a_an(left_value)} when right side is #{label.a_an(right_value)}."
  end

  COMPARISON_NOT_POSSIBLE = hard_issue :COMPARISON_NOT_POSSIBLE, :operator, :left_value, :right_value, :detail do
    "Comparison of: #{label(left_value)} #{operator} #{label(right_value)}, is not possible. Caused by '#{detail}'."
  end

  MATCH_NOT_REGEXP = hard_issue :MATCH_NOT_REGEXP, :detail do
    "Can not convert right match operand to a regular expression. Caused by '#{detail}'."
  end

  MATCH_NOT_STRING = hard_issue :MATCH_NOT_STRING, :left_value do
    "Left match operand must result in a String value. Got #{label.a_an(left_value)}."
  end

  # Some expressions/statements may not produce a value (known as right-value, or rvalue).
  # This may vary between puppet versions.
  #
  NOT_RVALUE = issue :NOT_RVALUE do
    "Invalid use of expression. #{label.a_an_uc(semantic)} does not produce a value"
  end

  # Appending to attributes is only allowed in certain types of resource expressions.
  #
  ILLEGAL_ATTRIBUTE_APPEND = hard_issue :ILLEGAL_ATTRIBUTE_APPEND, :name, :parent do
    "Illegal +> operation on attribute #{name}. This operator can not be used in #{label.a_an(parent)}"
  end

  ILLEGAL_NAME = hard_issue :ILLEGAL_NAME, :name do
    "Illegal name. The given name '#{name}' does not conform to the naming rule /^((::)?[a-z_]\w*)(::[a-z]\\w*)*$/"
  end

  ILLEGAL_SINGLE_TYPE_MAPPING = hard_issue :ILLEGAL_TYPE_MAPPING, :expression do
    "Illegal type mapping. Expected a Type on the left side, got #{label.a_an_uc(semantic)}"
  end

  ILLEGAL_REGEXP_TYPE_MAPPING = hard_issue :ILLEGAL_TYPE_MAPPING, :expression do
    "Illegal type mapping. Expected a Tuple[Regexp,String] on the left side, got #{label.a_an_uc(semantic)}"
  end

  ILLEGAL_PARAM_NAME = hard_issue :ILLEGAL_PARAM_NAME, :name do
    "Illegal parameter name. The given name '#{name}' does not conform to the naming rule /^[a-z_]\\w*$/"
  end

  ILLEGAL_VAR_NAME = hard_issue :ILLEGAL_VAR_NAME, :name do
    "Illegal variable name, The given name '#{name}' does not conform to the naming rule /^((::)?[a-z]\\w*)*((::)?[a-z_]\\w*)$/"
  end

  ILLEGAL_NUMERIC_VAR_NAME = hard_issue :ILLEGAL_NUMERIC_VAR_NAME, :name do
    "Illegal numeric variable name, The given name '#{name}' must be a decimal value if it starts with a digit 0-9"
  end

  # In case a model is constructed programmatically, it must create valid type references.
  #
  ILLEGAL_CLASSREF = hard_issue :ILLEGAL_CLASSREF, :name do
    "Illegal type reference. The given name '#{name}' does not conform to the naming rule"
  end

  # This is a runtime issue - storeconfigs must be on in order to collect exported. This issue should be
  # set to :ignore when just checking syntax.
  # @todo should be a :warning by default
  #
  RT_NO_STORECONFIGS = issue :RT_NO_STORECONFIGS do
    "You cannot collect exported resources without storeconfigs being set; the collection will be ignored"
  end

  # This is a runtime issue - storeconfigs must be on in order to export a resource. This issue should be
  # set to :ignore when just checking syntax.
  # @todo should be a :warning by default
  #
  RT_NO_STORECONFIGS_EXPORT = issue :RT_NO_STORECONFIGS_EXPORT do
    "You cannot collect exported resources without storeconfigs being set; the export is ignored"
  end

  # A hostname may only contain letters, digits, '_', '-', and '.'.
  #
  ILLEGAL_HOSTNAME_CHARS = hard_issue :ILLEGAL_HOSTNAME_CHARS, :hostname do
    "The hostname '#{hostname}' contains illegal characters (only letters, digits, '_', '-', and '.' are allowed)"
  end

  # A hostname may only contain letters, digits, '_', '-', and '.'.
  #
  ILLEGAL_HOSTNAME_INTERPOLATION = hard_issue :ILLEGAL_HOSTNAME_INTERPOLATION do
    "An interpolated expression is not allowed in a hostname of a node"
  end

  # Issues when an expression is used where it is not legal.
  # E.g. an arithmetic expression where a hostname is expected.
  #
  ILLEGAL_EXPRESSION = hard_issue :ILLEGAL_EXPRESSION, :feature, :container do
    "Illegal expression. #{label.a_an_uc(semantic)} is unacceptable as #{feature} in #{label.a_an(container)}"
  end

  # Issues when a variable is not a NAME
  #
  ILLEGAL_VARIABLE_EXPRESSION = hard_issue :ILLEGAL_VARIABLE_EXPRESSION do
    "Illegal variable expression. #{label.a_an_uc(semantic)} did not produce a variable name (String or Numeric)."
  end

  # Issues when an expression is used illegally in a query.
  # query only supports == and !=, and not <, > etc.
  #
  ILLEGAL_QUERY_EXPRESSION = hard_issue :ILLEGAL_QUERY_EXPRESSION do
    "Illegal query expression. #{label.a_an_uc(semantic)} cannot be used in a query"
  end

  # If an attempt is made to make a resource default virtual or exported.
  #
  NOT_VIRTUALIZEABLE = hard_issue :NOT_VIRTUALIZEABLE do
    "Resource Defaults are not virtualizable"
  end

  # When an attempt is made to use multiple keys (to produce a range in Ruby - e.g. $arr[2,-1]).
  # This is not supported in 3x, but it allowed in 4x.
  #
  UNSUPPORTED_RANGE = issue :UNSUPPORTED_RANGE, :count do
    "Attempt to use unsupported range in #{label.a_an(semantic)}, #{count} values given for max 1"
  end

  # Issues when expressions that are not implemented or activated in the current version are used.
  #
  UNSUPPORTED_EXPRESSION = issue :UNSUPPORTED_EXPRESSION do
    "Expressions of type #{label.a_an(semantic)} are not supported in this version of Puppet"
  end

  ILLEGAL_RELATIONSHIP_OPERAND_TYPE = issue :ILLEGAL_RELATIONSHIP_OPERAND_TYPE, :operand do
    "Illegal relationship operand, can not form a relationship with #{label.a_an(operand)}. A Catalog type is required."
  end

  NOT_CATALOG_TYPE = issue :NOT_CATALOG_TYPE, :type do
    "Illegal relationship operand, can not form a relationship with something of type #{type}. A Catalog type is required."
  end

  BAD_STRING_SLICE_ARITY = issue :BAD_STRING_SLICE_ARITY, :actual do
    "String supports [] with one or two arguments. Got #{actual}"
  end

  BAD_STRING_SLICE_TYPE = issue :BAD_STRING_SLICE_TYPE, :actual do
    "String-Type [] requires all arguments to be integers (or default). Got #{actual}"
  end

  BAD_ARRAY_SLICE_ARITY = issue :BAD_ARRAY_SLICE_ARITY, :actual do
    "Array supports [] with one or two arguments. Got #{actual}"
  end

  BAD_HASH_SLICE_ARITY = issue :BAD_HASH_SLICE_ARITY, :actual do
    "Hash supports [] with one or more arguments. Got #{actual}"
  end

  BAD_INTEGER_SLICE_ARITY = issue :BAD_INTEGER_SLICE_ARITY, :actual do
    "Integer-Type supports [] with one or two arguments (from, to). Got #{actual}"
  end

  BAD_INTEGER_SLICE_TYPE = issue :BAD_INTEGER_SLICE_TYPE, :actual do
    "Integer-Type [] requires all arguments to be integers (or default). Got #{actual}"
  end

  BAD_COLLECTION_SLICE_TYPE = issue :BAD_COLLECTION_SLICE_TYPE, :actual do
    "A Type's size constraint arguments must be a single Integer type, or 1-2 integers (or default). Got #{label.a_an(actual)}"
  end

  BAD_FLOAT_SLICE_ARITY = issue :BAD_INTEGER_SLICE_ARITY, :actual do
    "Float-Type supports [] with one or two arguments (from, to). Got #{actual}"
  end

  BAD_FLOAT_SLICE_TYPE = issue :BAD_INTEGER_SLICE_TYPE, :actual do
    "Float-Type [] requires all arguments to be floats, or integers (or default). Got #{actual}"
  end

  BAD_SLICE_KEY_TYPE = issue :BAD_SLICE_KEY_TYPE, :left_value, :expected_classes, :actual do
    expected_text = if expected_classes.size > 1
      "one of #{expected_classes.join(', ')} are"
    else
      "#{expected_classes[0]} is"
    end
    "#{label.a_an_uc(left_value)}[] cannot use #{actual} where #{expected_text} expected"
  end

  BAD_STRING_SLICE_KEY_TYPE = issue :BAD_STRING_SLICE_KEY_TYPE, :left_value, :actual_type do
    actual_type_text = "#{label.article(actual_type)} #{actual_type}"
    "A substring operation does not accept #{actual_type_text} as a character index. Expected an Integer"
  end

  BAD_NOT_UNDEF_SLICE_TYPE = issue :BAD_NOT_UNDEF_SLICE_TYPE, :base_type, :actual do
    "#{base_type}[] argument must be a Type or a String. Got #{actual}"
  end

  BAD_TYPE_SLICE_TYPE = issue :BAD_TYPE_SLICE_TYPE, :base_type, :actual do
    "#{base_type}[] arguments must be types. Got #{actual}"
  end

  BAD_TYPE_SLICE_ARITY = issue :BAD_TYPE_SLICE_ARITY, :base_type, :min, :max, :actual do
    base_type_label = base_type.is_a?(String) ? base_type : label.a_an_uc(base_type)
    if max == -1 || max == Float::INFINITY
      "#{base_type_label}[] accepts #{min} or more arguments. Got #{actual}"
    elsif max && max != min
      "#{base_type_label}[] accepts #{min} to #{max} arguments. Got #{actual}"
    else
      "#{base_type_label}[] accepts #{min} #{label.plural_s(min, 'argument')}. Got #{actual}"
    end
  end

  BAD_TYPE_SPECIALIZATION = hard_issue :BAD_TYPE_SPECIALIZATION, :type, :message do
    "Error creating type specialization of #{label.a_an(type)}, #{message}"
  end

  ILLEGAL_TYPE_SPECIALIZATION = issue :ILLEGAL_TYPE_SPECIALIZATION, :kind do
    "Cannot specialize an already specialized #{kind} type"
  end

  ILLEGAL_RESOURCE_SPECIALIZATION = issue :ILLEGAL_RESOURCE_SPECIALIZATION, :actual do
    "First argument to Resource[] must be a resource type or a String. Got #{actual}."
  end

  EMPTY_RESOURCE_SPECIALIZATION = issue :EMPTY_RESOURCE_SPECIALIZATION do
    "Arguments to Resource[] are all empty/undefined"
  end

  ILLEGAL_HOSTCLASS_NAME = hard_issue :ILLEGAL_HOSTCLASS_NAME, :name do
    "Illegal Class name in class reference. #{label.a_an_uc(name)} cannot be used where a String is expected"
  end

  ILLEGAL_DEFINITION_NAME = hard_issue :ILLEGAL_DEFINITION_NAME, :name do
    "Unacceptable name. The name '#{name}' is unacceptable as the name of #{label.a_an(semantic)}"
  end

  CAPTURES_REST_NOT_LAST = hard_issue :CAPTURES_REST_NOT_LAST, :param_name do
    "Parameter $#{param_name} is not last, and has 'captures rest'"
  end

  CAPTURES_REST_NOT_SUPPORTED = hard_issue :CAPTURES_REST_NOT_SUPPORTED, :container, :param_name do
    "Parameter $#{param_name} has 'captures rest' - not supported in #{label.a_an(container)}"
  end

  REQUIRED_PARAMETER_AFTER_OPTIONAL = hard_issue :REQUIRED_PARAMETER_AFTER_OPTIONAL, :param_name do
    "Parameter $#{param_name} is required but appears after optional parameters"
  end

  MISSING_REQUIRED_PARAMETER = hard_issue :MISSING_REQUIRED_PARAMETER, :param_name do
    "Parameter $#{param_name} is required but no value was given"
  end

  NOT_NUMERIC = issue :NOT_NUMERIC, :value do
    "The value '#{value}' cannot be converted to Numeric."
  end

  UNKNOWN_FUNCTION = issue :UNKNOWN_FUNCTION, :name do
    "Unknown function: '#{name}'."
  end

  UNKNOWN_VARIABLE = issue :UNKNOWN_VARIABLE, :name do
    "Unknown variable: '#{name}'."
  end

  RUNTIME_ERROR = issue :RUNTIME_ERROR, :detail do
    "Error while evaluating #{label.a_an(semantic)}, #{detail}"
  end

  UNKNOWN_RESOURCE_TYPE = issue :UNKNOWN_RESOURCE_TYPE, :type_name do
    "Resource type not found: #{type_name}"
  end

  ILLEGAL_RESOURCE_TYPE = hard_issue :ILLEGAL_RESOURCE_TYPE, :actual do
    "Illegal Resource Type expression, expected result to be a type name, or untitled Resource, got #{actual}"
  end

  DUPLICATE_TITLE = issue :DUPLICATE_TITLE, :title  do
    "The title '#{title}' has already been used in this resource expression"
  end

  DUPLICATE_ATTRIBUTE = issue :DUPLICATE_ATTRIBUE, :attribute  do
    "The attribute '#{attribute}' has already been set"
  end

  MISSING_TITLE = hard_issue :MISSING_TITLE do
    "Missing title. The title expression resulted in undef"
  end

  MISSING_TITLE_AT = hard_issue :MISSING_TITLE_AT, :index do
    "Missing title at index #{index}. The title expression resulted in an undef title"
  end

  ILLEGAL_TITLE_TYPE_AT = hard_issue :ILLEGAL_TITLE_TYPE_AT, :index, :actual do
    "Illegal title type at index #{index}. Expected String, got #{actual}"
  end

  EMPTY_STRING_TITLE_AT = hard_issue :EMPTY_STRING_TITLE_AT, :index do
    "Empty string title at #{index}. Title strings must have a length greater than zero."
  end

  UNKNOWN_RESOURCE = issue :UNKNOWN_RESOURCE, :type_name, :title do
    "Resource not found: #{type_name}['#{title}']"
  end

  UNKNOWN_RESOURCE_PARAMETER = issue :UNKNOWN_RESOURCE_PARAMETER, :type_name, :title, :param_name do
    "The resource #{type_name.capitalize}['#{title}'] does not have a parameter called '#{param_name}'"
  end

  DIV_BY_ZERO = hard_issue :DIV_BY_ZERO do
    "Division by 0"
  end

  RESULT_IS_INFINITY = hard_issue :RESULT_IS_INFINITY, :operator do
    "The result of the #{operator} expression is Infinity"
  end

  # TODO_HEREDOC
  EMPTY_HEREDOC_SYNTAX_SEGMENT = issue :EMPTY_HEREDOC_SYNTAX_SEGMENT, :syntax do
    "Heredoc syntax specification has empty segment between '+' : '#{syntax}'"
  end

  ILLEGAL_EPP_PARAMETERS = issue :ILLEGAL_EPP_PARAMETERS do
    "Ambiguous EPP parameter expression. Probably missing '<%-' before parameters to remove leading whitespace"
  end

  DISCONTINUED_IMPORT = hard_issue :DISCONTINUED_IMPORT do
    "Use of 'import' has been discontinued in favor of a manifest directory. See http://links.puppetlabs.com/puppet-import-deprecation"
  end

  IDEM_EXPRESSION_NOT_LAST = issue :IDEM_EXPRESSION_NOT_LAST do
    "This #{label.label(semantic)} has no effect. A value was produced and then forgotten (one or more preceding expressions may have the wrong form)"
  end

  RESOURCE_WITHOUT_TITLE = issue :RESOURCE_WITHOUT_TITLE, :name do
    "This expression is invalid. Did you try declaring a '#{name}' resource without a title?"
  end

  IDEM_NOT_ALLOWED_LAST = hard_issue :IDEM_NOT_ALLOWED_LAST, :container do
    "This #{label.label(semantic)} has no effect. #{label.a_an_uc(container)} can not end with a value-producing expression without other effect"
  end

  RESERVED_WORD = hard_issue :RESERVED_WORD, :word do
    "Use of reserved word: #{word}, must be quoted if intended to be a String value"
  end

  FUTURE_RESERVED_WORD = issue :FUTURE_RESERVED_WORD, :word do
    "Use of future reserved word: '#{word}'"
  end

  RESERVED_TYPE_NAME = hard_issue :RESERVED_TYPE_NAME, :name do
    "The name: '#{name}' is already defined by Puppet and can not be used as the name of #{label.a_an(semantic)}."
  end

  UNMATCHED_SELECTOR = hard_issue :UNMATCHED_SELECTOR, :param_value do
    "No matching entry for selector parameter with value '#{param_value}'"
  end

  ILLEGAL_NODE_INHERITANCE = issue :ILLEGAL_NODE_INHERITANCE do
    "Node inheritance is not supported in Puppet >= 4.0.0. See http://links.puppetlabs.com/puppet-node-inheritance-deprecation"
  end

  ILLEGAL_OVERRIDEN_TYPE = issue :ILLEGAL_OVERRIDEN_TYPE, :actual do
    "Resource Override can only operate on resources, got: #{label.label(actual)}"
  end

  DUPLICATE_PARAMETER = hard_issue :DUPLICATE_PARAMETER, :param_name do
    "The parameter '#{param_name}' is declared more than once in the parameter list"
  end

  DUPLICATE_KEY = issue :DUPLICATE_KEY, :key do
    "The key '#{key}' is declared more than once"
  end

  DUPLICATE_DEFAULT = hard_issue :DUPLICATE_DEFAULT, :container do
    "This #{label.label(container)} already has a 'default' entry - this is a duplicate"
  end

  RESERVED_PARAMETER = hard_issue :RESERVED_PARAMETER, :container, :param_name do
    "The parameter $#{param_name} redefines a built in parameter in #{label.the(container)}"
  end

  TYPE_MISMATCH = hard_issue :TYPE_MISMATCH, :expected, :actual do
    "Expected value of type #{expected}, got #{actual}"
  end

  MULTIPLE_ATTRIBUTES_UNFOLD = hard_issue :MULTIPLE_ATTRIBUTES_UNFOLD do
    "Unfolding of attributes from Hash can only be used once per resource body"
  end

  ILLEGAL_CATALOG_RELATED_EXPRESSION = hard_issue :ILLEGAL_CATALOG_RELATED_EXPRESSION do
    "This #{label.label(semantic)} appears in a context where catalog related expressions are not allowed"
  end

  SYNTAX_ERROR = hard_issue :SYNTAX_ERROR, :where do
    "Syntax error at #{where}"
  end

  ILLEGAL_CLASS_REFERENCE = hard_issue :ILLEGAL_CLASS_REFERENCE do
    'Illegal class reference'
  end

  ILLEGAL_FULLY_QUALIFIED_CLASS_REFERENCE = hard_issue :ILLEGAL_FULLY_QUALIFIED_CLASS_REFERENCE do
    'Illegal fully qualified class reference'
  end

  ILLEGAL_FULLY_QUALIFIED_NAME = hard_issue :ILLEGAL_FULLY_QUALIFIED_NAME do
    'Illegal fully qualified name'
  end

  ILLEGAL_NAME_OR_BARE_WORD = hard_issue :ILLEGAL_NAME_OR_BARE_WORD do
    'Illegal name or bare word'
  end

  ILLEGAL_NUMBER = hard_issue :ILLEGAL_NUMBER, :value do
    "Illegal number '#{value}'"
  end

  ILLEGAL_UNICODE_ESCAPE = issue :ILLEGAL_UNICODE_ESCAPE do
    "Unicode escape '\\u' was not followed by 4 hex digits or 1-6 hex digits in {} or was > 10ffff"
  end

  INVALID_HEX_NUMBER = hard_issue :INVALID_HEX_NUMBER, :value do
    "Not a valid hex number #{value}"
  end

  INVALID_OCTAL_NUMBER = hard_issue :INVALID_OCTAL_NUMBER, :value do
    "Not a valid octal number #{value}"
  end

  INVALID_DECIMAL_NUMBER = hard_issue :INVALID_DECIMAL_NUMBER, :value do
    "Not a valid decimal number #{value}"
  end

  NO_INPUT_TO_LEXER = hard_issue :NO_INPUT_TO_LEXER do
    "Internal Error: No string or file given to lexer to process."
  end

  UNRECOGNIZED_ESCAPE = issue :UNRECOGNIZED_ESCAPE, :ch do
    "Unrecognized escape sequence '\\#{ch}'"
  end

  UNCLOSED_QUOTE = hard_issue :UNCLOSED_QUOTE, :after, :followed_by do
    "Unclosed quote after #{after} followed by '#{followed_by}'"
  end

  UNCLOSED_MLCOMMENT = hard_issue :UNCLOSED_MLCOMMENT do
    'Unclosed multiline comment'
  end

  EPP_INTERNAL_ERROR = hard_issue :EPP_INTERNAL_ERROR, :error do
    "Internal error: #{error}"
  end

  EPP_UNBALANCED_TAG = hard_issue :EPP_UNBALANCED_TAG do
    'Unbalanced epp tag, reached <eof> without closing tag.'
  end

  EPP_UNBALANCED_COMMENT = hard_issue :EPP_UNBALANCED_COMMENT do
    'Reaching end after opening <%# without seeing %>'
  end

  EPP_UNBALANCED_EXPRESSION = hard_issue :EPP_UNBALANCED_EXPRESSION do
    'Unbalanced embedded expression - opening <% and reaching end of input'
  end

  HEREDOC_UNCLOSED_PARENTHESIS = hard_issue :HEREDOC_UNCLOSED_PARENTHESIS, :followed_by do
    "Unclosed parenthesis after '@(' followed by '#{followed_by}'"
  end

  HEREDOC_WITHOUT_END_TAGGED_LINE = hard_issue :HEREDOC_WITHOUT_END_TAGGED_LINE do
    'Heredoc without end-tagged line'
  end

  HEREDOC_INVALID_ESCAPE = hard_issue :HEREDOC_INVALID_ESCAPE, :actual do
    "Invalid heredoc escape char. Only t, r, n, s,  u, L, $ allowed. Got '#{actual}'"
  end

  HEREDOC_INVALID_SYNTAX = hard_issue :HEREDOC_INVALID_SYNTAX do
    'Invalid syntax in heredoc expected @(endtag[:syntax][/escapes])'
  end

  HEREDOC_WITHOUT_TEXT = hard_issue :HEREDOC_WITHOUT_TEXT do
    'Heredoc without any following lines of text'
  end

  HEREDOC_MULTIPLE_AT_ESCAPES = hard_issue :HEREDOC_MULTIPLE_AT_ESCAPES, :escapes do
    "An escape char for @() may only appear once. Got '#{escapes.join(', ')}'"
  end

  ILLEGAL_BOM = hard_issue :ILLEGAL_BOM, :format_name, :bytes do
    "Illegal #{format_name} Byte Order mark at beginning of input: #{bytes} - remove these from the puppet source"
  end

<<<<<<< HEAD
  NUMERIC_OVERFLOW = hard_issue :NUMERIC_OVERFLOW, :value do
    range_end = value > 0 ? 'max' : 'min'
    "#{label.a_an_uc(semantic)} resulted in a value outside of Puppet Integer #{range_end} range, got '#{"%#+x" % value}'"
  end

=======
  HIERA_UNSUPPORTED_VERSION = hard_issue :HIERA_UNSUPPORTED_VERSION, :version do
    "This runtime does not support hiera.yaml version #{version}"
  end

  HIERA_VERSION_3_NOT_GLOBAL = hard_issue :HIERA_VERSION_3_NOT_GLOBAL, :where do
    "hiera.yaml version 3 cannot be used in #{label.a_an(where)}"
  end

  HIERA_UNSUPPORTED_VERSION_IN_GLOBAL = hard_issue :HIERA_UNSUPPORTED_VERSION_IN_GLOBAL do
    'hiera.yaml version 4 cannot be used in the global layer'
  end

  HIERA_UNDEFINED_VARIABLE = hard_issue :HIERA_UNDEFINED_VARIABLE, :name do
    "Undefined variable '#{name}'"
  end

  HIERA_BACKEND_MULTIPLY_DEFINED = hard_issue :HIERA_BACKEND_MULTIPLY_DEFINED, :name, :first_line do
    msg = "Backend '#{name}' is defined more than once"
    fl = first_line
    fl ? "#{msg}. First defined at line #{fl}" : msg
  end

  HIERA_NO_PROVIDER_FOR_BACKEND = hard_issue :HIERA_NO_PROVIDER_FOR_BACKEND, :name do
    "No data provider is registered for backend '#{name}'"
  end

  HIERA_HIERARCHY_NAME_MULTIPLY_DEFINED = hard_issue :HIERA_HIERARCHY_NAME_MULTIPLY_DEFINED, :name, :first_line do
    msg = "Hierarchy name '#{name}' defined more than once"
    fl = first_line
    fl ? "#{msg}. First defined at line #{fl}" : msg
  end

  HIERA_V3_BACKEND_NOT_GLOBAL = hard_issue :HIERA_V3_BACKEND_NOT_GLOBAL do
    "'hiera3_backend' is only allowed in the global layer"
  end

  HIERA_V3_BACKEND_REPLACED_BY_DATA_HASH = hard_issue :HIERA_V3_BACKEND_REPLACED_BY_DATA_HASH, :function_name do
    "Use \"data_hash: #{function_name}_data\" instead of \"hiera3_backend: #{function_name}\""
  end

  HIERA_MISSING_DATA_PROVIDER_FUNCTION = hard_issue :HIERA_MISSING_DATA_PROVIDER_FUNCTION, :name do
    "One of #{label.combine_strings(Lookup::HieraConfig::FUNCTION_KEYS)} must be defined in hierarchy '#{name}'"
  end

  HIERA_MULTIPLE_DATA_PROVIDER_FUNCTIONS = hard_issue :HIERA_MULTIPLE_DATA_PROVIDER_FUNCTIONS, :name do
    "Only one of #{label.combine_strings(Lookup::HieraConfig::FUNCTION_KEYS)} can be defined in hierarchy '#{name}'"
  end

  HIERA_MULTIPLE_DATA_PROVIDER_FUNCTIONS_IN_DEFAULT = hard_issue :HIERA_MULTIPLE_DATA_PROVIDER_FUNCTIONS_IN_DEFAULT do
    "Only one of #{label.combine_strings(Lookup::HieraConfig::FUNCTION_KEYS)} can be defined in defaults"
  end

  HIERA_MULTIPLE_LOCATION_SPECS = hard_issue :HIERA_MULTIPLE_LOCATION_SPECS, :name do
    "Only one of #{label.combine_strings(Lookup::HieraConfig::LOCATION_KEYS)} can be defined in hierarchy '#{name}'"
  end

  HIERA_OPTION_RESERVED_BY_PUPPET = hard_issue :HIERA_OPTION_RESERVED_BY_PUPPET, :key, :name do
    "Option key '#{key}' used in hierarchy '#{name}' is reserved by Puppet"
  end

  HIERA_DATA_PROVIDER_FUNCTION_NOT_FOUND = hard_issue :HIERA_DATA_PROVIDER_FUNCTION_NOT_FOUND, :function_type, :function_name do
    "Unable to find '#{function_type}' function named '#{function_name}'"
  end

  HIERA_INTERPOLATION_ALIAS_NOT_ENTIRE_STRING = hard_issue :HIERA_INTERPOLATION_ALIAS_NOT_ENTIRE_STRING do
    "'alias' interpolation is only permitted if the expression is equal to the entire string"
  end

  HIERA_INTERPOLATION_UNKNOWN_INTERPOLATION_METHOD = hard_issue :HIERA_INTERPOLATION_UNKNOWN_INTERPOLATION_METHOD, :name do
    "Unknown interpolation method '#{name}'"
  end

  HIERA_INTERPOLATION_METHOD_SYNTAX_NOT_ALLOWED = hard_issue :HIERA_INTERPOLATION_METHOD_SYNTAX_NOT_ALLOWED do
    'Interpolation using method syntax is not allowed in this context'
  end
>>>>>>> a7b1a22c
end
end<|MERGE_RESOLUTION|>--- conflicted
+++ resolved
@@ -739,13 +739,11 @@
     "Illegal #{format_name} Byte Order mark at beginning of input: #{bytes} - remove these from the puppet source"
   end
 
-<<<<<<< HEAD
   NUMERIC_OVERFLOW = hard_issue :NUMERIC_OVERFLOW, :value do
     range_end = value > 0 ? 'max' : 'min'
     "#{label.a_an_uc(semantic)} resulted in a value outside of Puppet Integer #{range_end} range, got '#{"%#+x" % value}'"
   end
 
-=======
   HIERA_UNSUPPORTED_VERSION = hard_issue :HIERA_UNSUPPORTED_VERSION, :version do
     "This runtime does not support hiera.yaml version #{version}"
   end
@@ -821,6 +819,5 @@
   HIERA_INTERPOLATION_METHOD_SYNTAX_NOT_ALLOWED = hard_issue :HIERA_INTERPOLATION_METHOD_SYNTAX_NOT_ALLOWED do
     'Interpolation using method syntax is not allowed in this context'
   end
->>>>>>> a7b1a22c
 end
 end