--- conflicted
+++ resolved
@@ -175,13 +175,9 @@
   # @api private
   def compute_status(resource_metrics, change_metric)
     if resources_failed_to_generate ||
-<<<<<<< HEAD
+       !transaction_completed ||
        (resource_metrics["failed"] || 0) > 0 ||
        (resource_metrics["failed_to_restart"] || 0) > 0
-=======
-       !transaction_completed ||
-       (resource_metrics["failed"] || 0) > 0
->>>>>>> e58f4758
       'failed'
     elsif change_metric > 0
       'changed'
