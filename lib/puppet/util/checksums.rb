# A stand-alone module for calculating checksums
# in a generic way.
module Puppet::Util::Checksums
  # Is the provided string a checksum?
  def checksum?(string)
    string =~ /^\{(\w{3,5})\}\S+/
  end

  # Strip the checksum type from an existing checksum
  def sumdata(checksum)
    checksum =~ /^\{(\w+)\}(.+)/ ? $2 : nil
  end

  # Strip the checksum type from an existing checksum
  def sumtype(checksum)
    checksum =~ /^\{(\w+)\}/ ? $1 : nil
  end

  # Calculate a checksum using Digest::MD5.
  def md5(content)
    require 'digest/md5'
    Digest::MD5.hexdigest(content)
  end

  # Calculate a checksum of the first 500 chars of the content using Digest::MD5.
  def md5lite(content)
    md5(content[0..511])
  end

  # Calculate a checksum of a file's content using Digest::MD5.
  def md5_file(filename, lite = false)
    require 'digest/md5'

    digest = Digest::MD5.new
    checksum_file(digest, filename,  lite)
  end

  # Calculate a checksum of the first 500 chars of a file's content using Digest::MD5.
  def md5lite_file(filename)
    md5_file(filename, true)
  end

  def md5_stream(&block)
    require 'digest/md5'
    digest = Digest::MD5.new
    yield digest
    digest.hexdigest
  end

  alias :md5lite_stream :md5_stream

  # Return the :mtime timestamp of a file.
  def mtime_file(filename)
    File.stat(filename).send(:mtime)
  end

  # by definition this doesn't exist
  def mtime_stream
    nil
  end

  alias :ctime_stream :mtime_stream

<<<<<<< HEAD
    # Return a "no checksum"
    def none_file(filename)
        ""
    end

    private
=======
  # Calculate a checksum using Digest::SHA1.
  def sha1(content)
    require 'digest/sha1'
    Digest::SHA1.hexdigest(content)
  end
>>>>>>> 8747479d

  # Calculate a checksum of the first 500 chars of the content using Digest::SHA1.
  def sha1lite(content)
    sha1(content[0..511])
  end

  # Calculate a checksum of a file's content using Digest::SHA1.
  def sha1_file(filename, lite = false)
    require 'digest/sha1'

    digest = Digest::SHA1.new
    checksum_file(digest, filename, lite)
  end

  # Calculate a checksum of the first 500 chars of a file's content using Digest::SHA1.
  def sha1lite_file(filename)
    sha1_file(filename, true)
  end

  def sha1_stream
    require 'digest/sha1'
    digest = Digest::SHA1.new
    yield digest
    digest.hexdigest
  end

  alias :sha1lite_stream :sha1_stream

  # Return the :ctime of a file.
  def ctime_file(filename)
    File.stat(filename).send(:ctime)
  end

  # Return a "no checksum"
  def none_file(filename)
    ""
  end

  def none_stream
    ""
  end

  private

  # Perform an incremental checksum on a file.
  def checksum_file(digest, filename, lite = false)
    buffer = lite ? 512 : 4096
    File.open(filename, 'r') do |file|
      while content = file.read(buffer)
        digest << content
        break if lite
      end
    end

    digest.hexdigest
  end
end<|MERGE_RESOLUTION|>--- conflicted
+++ resolved
@@ -61,20 +61,11 @@
 
   alias :ctime_stream :mtime_stream
 
-<<<<<<< HEAD
-    # Return a "no checksum"
-    def none_file(filename)
-        ""
-    end
-
-    private
-=======
   # Calculate a checksum using Digest::SHA1.
   def sha1(content)
     require 'digest/sha1'
     Digest::SHA1.hexdigest(content)
   end
->>>>>>> 8747479d
 
   # Calculate a checksum of the first 500 chars of the content using Digest::SHA1.
   def sha1lite(content)
