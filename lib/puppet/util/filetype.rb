--- conflicted
+++ resolved
@@ -106,16 +106,14 @@
         # Overwrite the file.
         def write(text)
             backup()
-<<<<<<< HEAD
+
             raise("Cannot create file %s in absent directory" % @path) unless FileTest.exist?(File.dirname(@path))
-            File.open(@path, "w") { |f| f.print text; f.flush }
-=======
+
             require "tempfile"
             tf = Tempfile.new("puppet") 
             tf.print text; tf.flush 
             FileUtils.cp(tf.path, @path) 
             tf.close
->>>>>>> a8592f10
         end
     end
 
