--- conflicted
+++ resolved
@@ -33,27 +33,18 @@
 
   # main entry point
   def scan
-<<<<<<< HEAD
-    Puppet.info "rdoc: scanning #{@input_file_name}"
-    if @input_file_name =~ /\.pp$/
-      @parser = Puppet::Parser::Parser.new(Puppet[:environment])
-      environment = @parser.environment
-      @parser.file = @input_file_name
-      @known_resource_types = environment.known_resource_types
-      @parser.parse.instantiate('').each do |type|
-        @known_resource_types.add type
-      end
-=======
-    env = Puppet::Node::Environment.new
-    unless env.known_resource_types.watching_file?(@input_file_name)
+    environment = Puppet::Node::Environment.new
+    unless environment.known_resource_types.watching_file?(@input_file_name)
       Puppet.info "rdoc: scanning #{@input_file_name}"
       if @input_file_name =~ /\.pp$/
-        @parser = Puppet::Parser::Parser.new(env)
+        @parser = Puppet::Parser::Parser.new(environment)
         @parser.file = @input_file_name
-        @ast = @parser.parse
-      end
-      scan_top_level(@top_level)
->>>>>>> 99c1019e
+        @known_resource_types = environment.known_resource_types
+        @parser.parse.instantiate('').each do |type|
+          @known_resource_types.add type
+        end
+        scan_top_level(@top_level)
+      end
     end
     @top_level
   end
